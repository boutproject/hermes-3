--- conflicted
+++ resolved
@@ -54,13 +54,8 @@
    * @param region the region in which to calculate the rate
    */
   RateHelper(const Options& state, const std::vector<std::string>& reactant_names,
-<<<<<<< HEAD
              const Region<Ind3D> region)
       : region(region) {
-=======
-             RateFunctionType rate_calc_func, const Region<IdxType> region)
-      : region(region), rate_calc_func(rate_calc_func) {
->>>>>>> ef06c1ea
 
     // Compute / extract fields that are required as parameters for the rate calculations
     if constexpr (RateParamsType == RateParamsTypes::ET) {
