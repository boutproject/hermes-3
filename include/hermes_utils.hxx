#pragma once
#ifndef HERMES_UTILS_H
#define HERMES_UTILS_H

#include <algorithm>

#include "bout/traits.hxx"
#include "bout/bout_enum_class.hxx"

inline BoutReal floor(BoutReal value, BoutReal min) {
  return std::max(value, min);
}

/// Apply a smoothly varying "soft" floor to the value
/// The intention is to keep the RHS function differentiable
///
/// Note: This function cannot be used with min = 0!
inline BoutReal softFloor(BoutReal value, BoutReal min) {
  value = std::max(value, 0.0);
  return value + min * exp(-value / min);
}

/// Apply a soft floor value \p f to a field \p var. Any value lower than
/// the floor is set to the floor.
///
/// @param[in] var  Variable to apply floor to
/// @param[in] f    The floor value. Must be > 0 (NOT zero)
/// @param[in] rgn  The region to calculate the result over
template <typename T, typename = bout::utils::EnableIfField<T>>
inline T softFloor(const T& var, BoutReal f, const std::string& rgn = "RGN_ALL") {
  checkData(var);
  T result {emptyFrom(var)};
  result.allocate();

  BOUT_FOR(d, var.getRegion(rgn)) {
    result[d] = softFloor(var[d], f);
  }

  return result;
}

template<typename T, typename = bout::utils::EnableIfField<T>>
inline T clamp(const T& var, BoutReal lo, BoutReal hi, const std::string& rgn = "RGN_ALL") {
  checkData(var);
  T result = copy(var);

  BOUT_FOR(d, var.getRegion(rgn)) {
    if (result[d] < lo) {
      result[d] = lo;
    } else if (result[d] > hi) {
      result[d] = hi;
    }
  }

  return result;
}

<<<<<<< HEAD
/**
 * @brief Util function to get the keys of a std::string => T map
 *
 * @tparam T the type of the map values
 * @param map the map
 * @return std::vector<std::string> vector of keys
 */
template <typename T>
static inline std::vector<std::string> str_keys(const std::map<std::string, T>& map) {
  std::vector<std::string> keys;
  std::transform(map.begin(), map.end(), std::back_inserter(keys),
                 [](const std::pair<std::string, T>& pair) { return pair.first; });
  return keys;
}

// TODO: Replace the later SpeciesType with this one. This one
// doesn't work in elec

=======
>>>>>>> ef06c1ea
/// Enum that identifies the type of a species: electron, ion, neutral
BOUT_ENUM_CLASS(SpeciesType, electron, ion, neutral);

/// Identify species name string as electron, ion or neutral
inline SpeciesType identifySpeciesType(const std::string& species) {
  if (species == "e") {
    return SpeciesType::electron;
  } else if ((species == "i") or
             species.find(std::string("+")) != std::string::npos) {
    return SpeciesType::ion;
  }
  // Not electron or ion -> neutral
  return SpeciesType::neutral;
}

template<typename T, typename = bout::utils::EnableIfField<T>>
Ind3D indexAt(const T& f, int x, int y, int z) {
  int ny = f.getNy();
  int nz = f.getNz();
  return Ind3D{(x * ny + y) * nz + z, ny, nz};
}

#endif // HERMES_UTILS_H

/// Function which returns true if any of a list of subtstrings is contained within string
inline bool containsAnySubstring(const std::string& mainString, const std::vector<std::string>& substrings) {
  for (const auto& subString : substrings) {
      if (mainString.find(subString) != std::string::npos) {
          return true;  // Found at least one substring
      }
  }
  return false;  // None of the substrings found
}



/// Takes a string representing a collision, e.g. d+_e_coll
/// Splits it using underscores and finds species, e.g. d+ and e
/// Does partial match against these, e.g. True if species1 = d+ or + and species2 = e
/// Used across all processes that require collisions for identifying the right ones.
inline bool collisionSpeciesMatch(std::string input, const std::string& species1, const std::string& species2, const std::string& reaction, const std::string& mode) {
  // Split the input string into substrings using underscore as delimiter
  std::vector<std::string> substrings;
  size_t pos = 0;
  std::string token;
  while ((pos = input.find('_')) != std::string::npos) {
      token = input.substr(0, pos);
      substrings.push_back(token);
      input.erase(0, pos + 1);  // Erase string up to the current underscore
  }
  substrings.push_back(input); // Add the last substring after the last underscore

  bool species1_found = false;
  bool species2_found = false;
  bool reaction_found = false;

  // output << std::string("\n############################\n");

  if (mode == "partial") {
    if (substrings[0].find(species1) != std::string::npos) {
      species1_found = true;  
    }

    if (substrings[1].find(species2) != std::string::npos) {
      species2_found = true;  
    }

    if (substrings[2].find(reaction) != std::string::npos) {
      reaction_found = true;  
    }


  } else if (mode == "exact") {
    // output << substrings[0] << std::string(" and ") << substrings[1] << std::string("      -- Testing for ") << species1 << std::string(" and ") << species2;
    if (substrings[0] == species1) {
      species1_found = true;  
      // output << std::string(" <-- ") << species1 << std::string(" FOUND");
    }

    if (substrings[1] == species2) {
      species2_found = true;  
      // output << std::string(" <-- ") << species2 << std::string(" FOUND");
    }

    if (substrings[2] == reaction) {
      reaction_found = true;  
      // output << std::string(" <-- ") << species2 << std::string(" FOUND");
    }

  // else if (mode == "species") {

  // }


    // output << std::endl;
  } else {
    throw BoutException("Collision species match mode must be 'exact' or 'partial'");
  }

  // output << std::string("############################\n");

  // Check if the first species matches species1 and the second species matches species2
  return (species1_found && species2_found && reaction_found);
}
<|MERGE_RESOLUTION|>--- conflicted
+++ resolved
@@ -4,12 +4,10 @@
 
 #include <algorithm>
 
+#include "bout/bout_enum_class.hxx"
 #include "bout/traits.hxx"
-#include "bout/bout_enum_class.hxx"
 
-inline BoutReal floor(BoutReal value, BoutReal min) {
-  return std::max(value, min);
-}
+inline BoutReal floor(BoutReal value, BoutReal min) { return std::max(value, min); }
 
 /// Apply a smoothly varying "soft" floor to the value
 /// The intention is to keep the RHS function differentiable
@@ -29,18 +27,17 @@
 template <typename T, typename = bout::utils::EnableIfField<T>>
 inline T softFloor(const T& var, BoutReal f, const std::string& rgn = "RGN_ALL") {
   checkData(var);
-  T result {emptyFrom(var)};
+  T result{emptyFrom(var)};
   result.allocate();
 
-  BOUT_FOR(d, var.getRegion(rgn)) {
-    result[d] = softFloor(var[d], f);
-  }
+  BOUT_FOR(d, var.getRegion(rgn)) { result[d] = softFloor(var[d], f); }
 
   return result;
 }
 
-template<typename T, typename = bout::utils::EnableIfField<T>>
-inline T clamp(const T& var, BoutReal lo, BoutReal hi, const std::string& rgn = "RGN_ALL") {
+template <typename T, typename = bout::utils::EnableIfField<T>>
+inline T clamp(const T& var, BoutReal lo, BoutReal hi,
+               const std::string& rgn = "RGN_ALL") {
   checkData(var);
   T result = copy(var);
 
@@ -55,7 +52,6 @@
   return result;
 }
 
-<<<<<<< HEAD
 /**
  * @brief Util function to get the keys of a std::string => T map
  *
@@ -74,8 +70,6 @@
 // TODO: Replace the later SpeciesType with this one. This one
 // doesn't work in elec
 
-=======
->>>>>>> ef06c1ea
 /// Enum that identifies the type of a species: electron, ion, neutral
 BOUT_ENUM_CLASS(SpeciesType, electron, ion, neutral);
 
@@ -83,15 +77,14 @@
 inline SpeciesType identifySpeciesType(const std::string& species) {
   if (species == "e") {
     return SpeciesType::electron;
-  } else if ((species == "i") or
-             species.find(std::string("+")) != std::string::npos) {
+  } else if ((species == "i") or species.find(std::string("+")) != std::string::npos) {
     return SpeciesType::ion;
   }
   // Not electron or ion -> neutral
   return SpeciesType::neutral;
 }
 
-template<typename T, typename = bout::utils::EnableIfField<T>>
+template <typename T, typename = bout::utils::EnableIfField<T>>
 Ind3D indexAt(const T& f, int x, int y, int z) {
   int ny = f.getNy();
   int nz = f.getNz();
@@ -101,30 +94,31 @@
 #endif // HERMES_UTILS_H
 
 /// Function which returns true if any of a list of subtstrings is contained within string
-inline bool containsAnySubstring(const std::string& mainString, const std::vector<std::string>& substrings) {
+inline bool containsAnySubstring(const std::string& mainString,
+                                 const std::vector<std::string>& substrings) {
   for (const auto& subString : substrings) {
-      if (mainString.find(subString) != std::string::npos) {
-          return true;  // Found at least one substring
-      }
+    if (mainString.find(subString) != std::string::npos) {
+      return true; // Found at least one substring
+    }
   }
-  return false;  // None of the substrings found
+  return false; // None of the substrings found
 }
-
-
 
 /// Takes a string representing a collision, e.g. d+_e_coll
 /// Splits it using underscores and finds species, e.g. d+ and e
 /// Does partial match against these, e.g. True if species1 = d+ or + and species2 = e
 /// Used across all processes that require collisions for identifying the right ones.
-inline bool collisionSpeciesMatch(std::string input, const std::string& species1, const std::string& species2, const std::string& reaction, const std::string& mode) {
+inline bool collisionSpeciesMatch(std::string input, const std::string& species1,
+                                  const std::string& species2,
+                                  const std::string& reaction, const std::string& mode) {
   // Split the input string into substrings using underscore as delimiter
   std::vector<std::string> substrings;
   size_t pos = 0;
   std::string token;
   while ((pos = input.find('_')) != std::string::npos) {
-      token = input.substr(0, pos);
-      substrings.push_back(token);
-      input.erase(0, pos + 1);  // Erase string up to the current underscore
+    token = input.substr(0, pos);
+    substrings.push_back(token);
+    input.erase(0, pos + 1); // Erase string up to the current underscore
   }
   substrings.push_back(input); // Add the last substring after the last underscore
 
@@ -136,39 +130,38 @@
 
   if (mode == "partial") {
     if (substrings[0].find(species1) != std::string::npos) {
-      species1_found = true;  
+      species1_found = true;
     }
 
     if (substrings[1].find(species2) != std::string::npos) {
-      species2_found = true;  
+      species2_found = true;
     }
 
     if (substrings[2].find(reaction) != std::string::npos) {
-      reaction_found = true;  
+      reaction_found = true;
     }
 
-
   } else if (mode == "exact") {
-    // output << substrings[0] << std::string(" and ") << substrings[1] << std::string("      -- Testing for ") << species1 << std::string(" and ") << species2;
+    // output << substrings[0] << std::string(" and ") << substrings[1] << std::string("
+    // -- Testing for ") << species1 << std::string(" and ") << species2;
     if (substrings[0] == species1) {
-      species1_found = true;  
+      species1_found = true;
       // output << std::string(" <-- ") << species1 << std::string(" FOUND");
     }
 
     if (substrings[1] == species2) {
-      species2_found = true;  
+      species2_found = true;
       // output << std::string(" <-- ") << species2 << std::string(" FOUND");
     }
 
     if (substrings[2] == reaction) {
-      reaction_found = true;  
+      reaction_found = true;
       // output << std::string(" <-- ") << species2 << std::string(" FOUND");
     }
 
-  // else if (mode == "species") {
+    // else if (mode == "species") {
 
-  // }
-
+    // }
 
     // output << std::endl;
   } else {
@@ -179,4 +172,4 @@
 
   // Check if the first species matches species1 and the second species matches species2
   return (species1_found && species2_found && reaction_found);
-}
+}