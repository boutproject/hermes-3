#pragma once
#ifndef HYDROGEN_CHARGE_EXCHANGE_H
#define HYDROGEN_CHARGE_EXCHANGE_H

#include <bout/constants.hxx>

#include "amjuel_reaction.hxx"
#include "component.hxx"
<<<<<<< HEAD
=======
#include "reaction.hxx"
/// Hydrogen charge exchange total rate coefficient
///
///   p + H(1s) -> H(1s) + p
///
/// Reaction 3.1.8 from Amjuel (p43)
///
/// Scaled to different isotope masses and finite neutral particle
/// temperatures by using the effective temperature (Amjuel p43)
///
/// T_eff = (M/M_1)T_1 + (M/M_2)T_2
///
///
/// Important: If this is included then ion_neutral collisions
///            should probably be disabled in the `collisions` component,
///            to avoid double-counting.
///
struct HydrogenChargeExchange : public ReactionBase {
  ///
  /// @param alloptions Settings, which should include:
  ///        - units
  ///          - eV
  ///          - inv_meters_cubed
  ///          - seconds
  HydrogenChargeExchange([[maybe_unused]] std::string name, Options& alloptions,
                         Solver*) {
    // Get the units
    const auto& units = alloptions["units"];
    Tnorm = get<BoutReal>(units["eV"]);
    Nnorm = get<BoutReal>(units["inv_meters_cubed"]);
    FreqNorm = 1. / get<BoutReal>(units["seconds"]);
  }
>>>>>>> ef06c1ea

/**
 * @brief Reaction component to handle Hydrogen charge exchange.
 *        p + H(1s) -> H(1s) + p
 *        Templated on a char to allow 'h', 'd' and 't' to be treated with the same code
 *
 * @warning If this reaction is included then ion_neutral collisions should probably be
 disabled in the `collisions` component, to avoid double-counting.

 * @details Total rate coefficient is computed from: Reaction 3.1.8 from Amjuel (p43)
 *
 * Calculate the charge exchange cross-section for a reaction
 *   atom1 + ion1 -> atom2 + ion2
 *   and handle transfer of mass, momentum and energy from:
 *   atom1 -> ion2, ion1 -> atom2
 *
 * Assumes that both atom1 and ion1 have:
 *   - AA
 *   - density
 *   - velocity
 *   - temperature
 *
 * Sets in all species:
 *   - density_source     [If atom1 != atom2 or ion1 != ion2]
 *   - momentum_source
 *   - energy_source
 *
 * Modifies collision_frequency for atom1 and ion1
 *
 *  Diagnostic output (when diagnose = true is set in the options)
 *   R            Reaction rate, transfer of particles in case of different isotopes
 *   atom_mom     Momentum removed from atom1, added to ion2
 *   ion_mom      Momentum removed from ion1, added to atom2
 *   atom_energy  Energy removed from atom1, added to ion2
 *   ion_energy   Energy removed from ion1, added to atom2
 *
 * @tparam Isotope1 The isotope ('h', 'd' or 't') of the reactant atom
 * @tparam Isotope2 The isotope ('h', 'd' or 't') of the reactant ion
 *
 * i.e.
 * atom     +   ion     ->   ion      +    atom
 * Isotope1 + Isotope2+ -> Isotope1+  +  Isotope2
 */

// TODO: Add to docstring
///   - F<Isotope1><Isotope2>+_cx  (e.g. Fhd+_cx) the momentum added to Isotope1 atoms
///   due
///                                due to charge exchange with Isotope2 ions.
///                                There is a corresponding loss of momentum for the
///                                Isotope1 ions d/dt(NVh)  = ... + Fhd+_cx   // Atom
///                                momentum source d/dt(NVh+) = ... - Fhd+_cx   // Ion
///                                momentum sink
///   - E<Isotope1><Isotope2>+_cx  Energy added to Isotope1 atoms due to charge
///   exchange with
///                                Isotope2 ions. This contributes to two pressure
///                                equations d/dt(3/2 Ph)  = ... + Ehd+_cx d/dt(3/2
///                                Ph+)
///                                =
///                                ... - Ehd+_cx
///
/// If Isotope1 != Isotope2 then there is also the source of energy for Isotope2 atoms
/// and a source of particles:
///   - F<Isotope2>+<Isotope1>_cx  Source of momentum for Isotope2 ions, sink for
///   Isotope2 atoms
///   - E<Isotope2>+<Isotope1>_cx  Source of energy for Isotope2 ions, sink for
///   Isotope2 atoms
///   - S<Isotope1><Isotope2>+_cx  Source of Isotope1 atoms due to charge exchange
///   with Isotope2 ions
///                                Note: S<Isotope2><Isotope1>+_cx =
///                                -S<Isotope1><Isotope2>+_cx For example Shd+_cx
///                                contributes to four density equations: d/dt(Nh)  =
///                                ...
///                                + Shd+_cx d/dt(Nh+) = ... - Shd+_cx d/dt(Nd)  = ...
///                                - Shd+_cx d/dt(Nd+) = ... + Shd+_cx

template <char Isotope1, char Isotope2>
struct HydrogenChargeExchange : public AmjuelReaction {
  HydrogenChargeExchange(std::string name, Options& alloptions, Solver*)
      : AmjuelReaction(name, "cx", "H.2_3.1.8", alloptions) {
    this->includes_sigma_v_e = false;
    /* This is useful for testing the impact of enabling the neutral momentum equation.
     * When set to true, CX behaves as if using diffusive neutrals but the neutral
     * transport still enjoys the full momentum equation treatment.
     */
    this->no_neutral_cx_mom_gain =
        alloptions[name]["no_neutral_cx_mom_gain"]
            .doc("If true, ion momentum in Hydrogen isotope CX is still lost, but not "
                 "given to the neutrals")
            .withDefault<bool>(false);

    // Options under neutral species of isotope 1 (on LHS of reaction)
    rate_multiplier = alloptions[{Isotope1}]["K_cx_multiplier"]
                          .doc("Scale the charge exchange rate by this factor")
                          .withDefault<BoutReal>(1.0);

    // Construct reactant, product names from template params
    std::string atom_reactant{Isotope1};
    std::string ion_product{Isotope1, '+'};
    std::string atom_product{Isotope2};
    std::string ion_reactant{Isotope2, '+'};

    // Incoming neutral energy => outgoing ion
    this->set_energy_channel_weight(atom_reactant, ion_product, 1.0);
    this->set_energy_channel_weight(atom_reactant, atom_product, 0.0);
    // Incoming ion energy => outgoing neutral
    this->set_energy_channel_weight(ion_reactant, ion_product, 0.0);
    this->set_energy_channel_weight(ion_reactant, atom_product, 1.0);

    // Incoming neutral momentum => outgoing ion
    this->set_momentum_channel_weight(atom_reactant, ion_product, 1.0);
    this->set_momentum_channel_weight(atom_reactant, atom_product, 0.0);
    // Incoming ion momentum => outgoing neutral
    this->set_momentum_channel_weight(ion_reactant, ion_product, 0.0);
    if (this->no_neutral_cx_mom_gain) {
      this->set_momentum_channel_weight(ion_reactant, atom_product, 0.0);
    } else {
      this->set_momentum_channel_weight(ion_reactant, atom_product, 1.0);
    }

    if (diagnose) {
      // Set up diagnostics to be written to dump file
      DiagnosticTransformerType default_transformer = identity;

      if constexpr (Isotope1 != Isotope2) {
        // Different isotope => particle source, second momentum & energy channel
        add_diagnostic(
            atom_reactant, fmt::format("S{:s}{:s}_cx", atom_reactant, ion_reactant),
            fmt::format("Particle transfer to {:s} from {:s} due to CX with {:s}",
                        atom_reactant, ion_product, ion_reactant),
            ReactionDiagnosticType::density_src, "hydrogen_charge_exchange", identity,
            "particle transfer");
      } else {
        /*
         Simpler case of same isotopes  - No net particle source/sink; atoms lose
         * <atom_mom>, gain <ion_mom>
         */
        // Need F2 = -ion_mom - CHECK
        add_diagnostic(
            atom_reactant, fmt::format("F{:s}{:s}_cx", ion_product, atom_reactant),
            fmt::format("Momentum transfer to {:s} from {:s} due to CX with {:s}",
                        ion_product, atom_product, atom_reactant),
            ReactionDiagnosticType::momentum_src, "hydrogen_charge_exchange", identity,
            "momentum transfer");

        // Need E2 = -ion_energy - CHECK
        add_diagnostic(
            atom_reactant, fmt::format("E{:s}{:s}_cx", ion_product, atom_reactant),
            fmt::format("Energy transfer to {:s} from {:s} due to CX with {:s}",
                        ion_product, atom_product, atom_reactant),
            ReactionDiagnosticType::energy_src, "hydrogen_charge_exchange", identity,
            "energy transfer");
      }

      // Always add atom1 momentum source
      // Need transform such that
      // F = ion_mom - atom_mom for symmetric
      // F = -atom_mom for non-symmetric
      add_diagnostic(
          atom_reactant, fmt::format("F{:s}{:s}_cx", atom_reactant, ion_product),
          fmt::format("Momentum transfer to {:s} from {:s} due to CX with {:s}",
                      atom_reactant, ion_reactant, ion_product),
          ReactionDiagnosticType::momentum_src, "hydrogen_charge_exchange",
          default_transformer);

      // Always add atom1 energy source
      // Need transform such that
      // E = ion_energy - atom_energy for symmetric
      // E = -atom_energy for non-symmetric
      add_diagnostic(atom_reactant,
                     fmt::format("E{:s}{:s}_cx", atom_reactant, ion_product),
                     fmt::format("Energy transfer to {:s} from {:s} due to CX with {:s}",
                                 atom_reactant, ion_reactant, ion_product),
                     ReactionDiagnosticType::energy_src, "hydrogen_charge_exchange",
                     default_transformer, "energy transfer");

      // Always add CX collision frequency
      // Need transform such that
      // K = atom_rate
      add_diagnostic(atom_reactant,
                     fmt::format("K{:s}{:s}_cx", atom_reactant, ion_product),
                     fmt::format("Collision frequency of CX of {:s} and {:s} producing "
                                 "{:s} and {:s}. Note Kab != Kba",
                                 atom_reactant, ion_reactant, ion_product, atom_product),
                     ReactionDiagnosticType::collision_freq, "hydrogen_charge_exchange",
                     default_transformer);
    }
  }

protected:
  void transform_additional(Options& state, Field3D& reaction_rate) override {
    std::vector<std::string> ion_reactant =
        this->parser->get_species(species_filter::reactants, species_filter::ion);
    ASSERT1(ion_reactant.size() == 1);
    std::vector<std::string> ion_product =
        this->parser->get_species(species_filter::products, species_filter::ion);
    ASSERT1(ion_product.size() == 1);
    std::vector<std::string> heavy_reactant_species =
        this->parser->get_species(species_filter::reactants, species_filter::heavy);

    std::vector<std::string> neutral_reactant =
        this->parser->get_species(species_filter::reactants, species_filter::neutral);
    ASSERT1(neutral_reactant.size() == 1);
    std::vector<std::string> neutral_product =
        this->parser->get_species(species_filter::products, species_filter::neutral);
    ASSERT1(neutral_product.size() == 1);

    Options& atom1 = state["species"][neutral_reactant[0]];
    Options& ion1 = state["species"][ion_reactant[0]];
    Options& atom2 = state["species"][neutral_product[0]];
    Options& ion2 = state["species"][ion_product[0]];

    // Masses of initial atom and ion
    const BoutReal Aatom = get<BoutReal>(atom1["AA"]);
    // ASSERT1(get<BoutReal>(ion2["AA"]) == Aatom); // Check that the mass is consistent

    const BoutReal Aion = get<BoutReal>(ion1["AA"]);
    // ASSERT1(get<BoutReal>(atom2["AA"]) == Aion); // Check that the mass is consistent

    // Temporarily calculate sigmav here. Stop gap until collision_frequencies are
    // calculated in Reaction::transform
    Field3D Teff;
    calc_Teff(state, heavy_reactant_species, Teff);
    const Field3D lnT;
    Field3D sigmav(emptyFrom(Teff));
    BOUT_FOR(i, Teff.getRegion("RGN_NOBNDRY")) {
      sigmav[i] =
          this->eval_sigma_v_T(Teff[i]) * (1e-6 * Nnorm / FreqNorm) * rate_multiplier;
    }

    const Field3D Natom = floor(get<Field3D>(atom1["density"]), 1e-5);
    const Field3D Nion = floor(get<Field3D>(ion1["density"]), 1e-5);

    auto atom1_velocity = get<Field3D>(atom1["velocity"]);
    auto ion1_velocity = get<Field3D>(ion1["velocity"]);

    // Frictional heating: Friction force between ions and atoms
    // converts kinetic energy to thermal energy
    //
    // This handles the general case that ion1 != ion2
    // and atom1 != atom2

    auto ion2_velocity = get<Field3D>(ion2["velocity"]);
    add(ion2["energy_source"],
        0.5 * Aatom * reaction_rate * SQ(ion2_velocity - atom1_velocity));

    auto atom2_velocity = get<Field3D>(atom2["velocity"]);
    add(atom2["energy_source"],
        0.5 * Aion * reaction_rate * SQ(atom2_velocity - ion1_velocity));

    // Update collision frequency for the two colliding species
    Field3D atom_rate = Nion * sigmav; // [s^-1]
    Field3D ion_rate = Natom * sigmav; // [s^-1]

    // Add to total collision frequency
    add(atom1["collision_frequency"], atom_rate);
    add(ion1["collision_frequency"], ion_rate);

    // Set individual collision frequencies
    set(atom1["collision_frequencies"]
             [atom1.name() + std::string("_") + ion1.name() + std::string("_cx")],
        atom_rate);
    set(ion1["collision_frequencies"]
            [ion1.name() + std::string("_") + atom1.name() + std::string("_cx")],
        ion_rate);
  }

private:
  bool no_neutral_cx_mom_gain; ///< Make CX behave as in diffusive neutrals?
};

// void outputVars(Options& state) override {
//   AUTO_TRACE();
//   // Normalisations
//   auto Nnorm = get<BoutReal>(state["Nnorm"]);
//   auto Tnorm = get<BoutReal>(state["Tnorm"]);
//   BoutReal Pnorm = SI::qe * Tnorm * Nnorm; // Pressure normalisation
//   auto Omega_ci = get<BoutReal>(state["Omega_ci"]);
//   auto Cs0 = get<BoutReal>(state["Cs0"]);

//   if (diagnose) {
//     // Save particle, momentum and energy channels

//     std::string atom1{Isotope1};
//     std::string ion1{Isotope1, '+'};
//     std::string atom2{Isotope2};
//     std::string ion2{Isotope2, '+'};

//     set_with_attrs(state[{'F', Isotope1, Isotope2, '+', '_', 'c', 'x'}], // e.g Fhd+_cx
//                    F,
//                    {{"time_dimension", "t"},
//                     {"units", "kg m^-2 s^-2"},
//                     {"conversion", SI::Mp * Nnorm * Cs0 * Omega_ci},
//                     {"standard_name", "momentum transfer"},
//                     {"long_name", (std::string("Momentum transfer to ") + atom1
//                                    + " from " + ion1 + " due to CX with " + ion2)},
//                     {"source", "hydrogen_charge_exchange"}});

//     set_with_attrs(state[{'E', Isotope1, Isotope2, '+', '_', 'c', 'x'}], // e.g Edt+_cx
//                    E,
//                    {{"time_dimension", "t"},
//                     {"units", "W / m^3"},
//                     {"conversion", Pnorm * Omega_ci},
//                     {"standard_name", "energy transfer"},
//                     {"long_name", (std::string("Energy transfer to ") + atom1 + " from
//                     "
//                                    + ion1 + " due to CX with " + ion2)},
//                     {"source", "hydrogen_charge_exchange"}});

//     set_with_attrs(state[{'K', Isotope1, Isotope2, '+', '_', 'c', 'x'}], // e.g Kdt+_cx
//                    atom_rate,
//                    {{"time_dimension", "t"},
//                     {"units", "s^-1"},
//                     {"conversion", Omega_ci},
//                     {"standard_name", "collision frequency"},
//                     {"long_name", (std::string("Collision frequency of CX of ") + atom1
//                                    + " and " + ion1 + " producing " + ion2 + " and "
//                                    + atom2 + ". Note Kab != Kba")},
//                     {"source", "hydrogen_charge_exchange"}});

//     if (Isotope1 != Isotope2) {
//       // Different isotope => particle source, second momentum & energy channel
//       set_with_attrs(
//           state[{'F', Isotope2, '+', Isotope1, '_', 'c', 'x'}], // e.g Fd+h_cx
//           F2,
//           {{"time_dimension", "t"},
//            {"units", "kg m^-2 s^-2"},
//            {"conversion", SI::Mp * Nnorm * Cs0 * Omega_ci},
//            {"standard_name", "momentum transfer"},
//            {"long_name", (std::string("Momentum transfer to ") + ion2 + " from " +
//            atom2
//                           + " due to CX with " + atom1)},
//            {"source", "hydrogen_charge_exchange"}});

//       set_with_attrs(
//           state[{'E', Isotope2, '+', Isotope1, '_', 'c', 'x'}], // e.g Et+d_cx
//           E2,
//           {{"time_dimension", "t"},
//            {"units", "W / m^3"},
//            {"conversion", Pnorm * Omega_ci},
//            {"standard_name", "energy transfer"},
//            {"long_name", (std::string("Energy transfer to ") + ion2 + " from " + atom2
//                           + " due to CX with " + atom1)},
//            {"source", "hydrogen_charge_exchange"}});

//   }
// }
// };

namespace {
/// Register three components, one for each hydrogen isotope
/// so no isotope dependence included.
RegisterComponent<HydrogenChargeExchange<'h', 'h'>> register_cx_hh("h + h+ -> h+ + h");
RegisterComponent<HydrogenChargeExchange<'d', 'd'>> register_cx_dd("d + d+ -> d+ + d");
RegisterComponent<HydrogenChargeExchange<'t', 't'>> register_cx_tt("t + t+ -> t+ + t");

// Charge exchange between different isotopes
RegisterComponent<HydrogenChargeExchange<'h', 'd'>> register_cx_hd("h + d+ -> h+ + d");
RegisterComponent<HydrogenChargeExchange<'d', 'h'>> register_cx_dh("d + h+ -> d+ + h");

RegisterComponent<HydrogenChargeExchange<'h', 't'>> register_cx_ht("h + t+ -> h+ + t");
RegisterComponent<HydrogenChargeExchange<'t', 'h'>> register_cx_th("t + h+ -> t+ + h");

RegisterComponent<HydrogenChargeExchange<'d', 't'>> register_cx_dt("d + t+ -> d+ + t");
RegisterComponent<HydrogenChargeExchange<'t', 'd'>> register_cx_td("t + d+ -> t+ + d");
} // namespace

#endif // HYDROGEN_CHARGE_EXCHANGE_H<|MERGE_RESOLUTION|>--- conflicted
+++ resolved
@@ -6,84 +6,50 @@
 
 #include "amjuel_reaction.hxx"
 #include "component.hxx"
-<<<<<<< HEAD
-=======
 #include "reaction.hxx"
-/// Hydrogen charge exchange total rate coefficient
-///
-///   p + H(1s) -> H(1s) + p
-///
-/// Reaction 3.1.8 from Amjuel (p43)
-///
-/// Scaled to different isotope masses and finite neutral particle
-/// temperatures by using the effective temperature (Amjuel p43)
-///
-/// T_eff = (M/M_1)T_1 + (M/M_2)T_2
-///
-///
-/// Important: If this is included then ion_neutral collisions
-///            should probably be disabled in the `collisions` component,
-///            to avoid double-counting.
-///
-struct HydrogenChargeExchange : public ReactionBase {
-  ///
-  /// @param alloptions Settings, which should include:
-  ///        - units
-  ///          - eV
-  ///          - inv_meters_cubed
-  ///          - seconds
-  HydrogenChargeExchange([[maybe_unused]] std::string name, Options& alloptions,
-                         Solver*) {
-    // Get the units
-    const auto& units = alloptions["units"];
-    Tnorm = get<BoutReal>(units["eV"]);
-    Nnorm = get<BoutReal>(units["inv_meters_cubed"]);
-    FreqNorm = 1. / get<BoutReal>(units["seconds"]);
-  }
->>>>>>> ef06c1ea
 
 /**
- * @brief Reaction component to handle Hydrogen charge exchange.
- *        p + H(1s) -> H(1s) + p
- *        Templated on a char to allow 'h', 'd' and 't' to be treated with the same code
- *
- * @warning If this reaction is included then ion_neutral collisions should probably be
- disabled in the `collisions` component, to avoid double-counting.
-
- * @details Total rate coefficient is computed from: Reaction 3.1.8 from Amjuel (p43)
- *
- * Calculate the charge exchange cross-section for a reaction
- *   atom1 + ion1 -> atom2 + ion2
- *   and handle transfer of mass, momentum and energy from:
- *   atom1 -> ion2, ion1 -> atom2
- *
- * Assumes that both atom1 and ion1 have:
- *   - AA
- *   - density
- *   - velocity
- *   - temperature
- *
- * Sets in all species:
- *   - density_source     [If atom1 != atom2 or ion1 != ion2]
- *   - momentum_source
- *   - energy_source
- *
- * Modifies collision_frequency for atom1 and ion1
- *
- *  Diagnostic output (when diagnose = true is set in the options)
- *   R            Reaction rate, transfer of particles in case of different isotopes
- *   atom_mom     Momentum removed from atom1, added to ion2
- *   ion_mom      Momentum removed from ion1, added to atom2
- *   atom_energy  Energy removed from atom1, added to ion2
- *   ion_energy   Energy removed from ion1, added to atom2
- *
- * @tparam Isotope1 The isotope ('h', 'd' or 't') of the reactant atom
- * @tparam Isotope2 The isotope ('h', 'd' or 't') of the reactant ion
- *
- * i.e.
- * atom     +   ion     ->   ion      +    atom
- * Isotope1 + Isotope2+ -> Isotope1+  +  Isotope2
- */
+* @brief Reaction component to handle Hydrogen charge exchange.
+*        p + H(1s) -> H(1s) + p
+*        Templated on a char to allow 'h', 'd' and 't' to be treated with the same code
+*
+* @warning If this reaction is included then ion_neutral collisions should probably be
+disabled in the `collisions` component, to avoid double-counting.
+
+* @details Total rate coefficient is computed from: Reaction 3.1.8 from Amjuel (p43)
+*
+* Calculate the charge exchange cross-section for a reaction
+*   atom1 + ion1 -> atom2 + ion2
+*   and handle transfer of mass, momentum and energy from:
+*   atom1 -> ion2, ion1 -> atom2
+*
+* Assumes that both atom1 and ion1 have:
+*   - AA
+*   - density
+*   - velocity
+*   - temperature
+*
+* Sets in all species:
+*   - density_source     [If atom1 != atom2 or ion1 != ion2]
+*   - momentum_source
+*   - energy_source
+*
+* Modifies collision_frequency for atom1 and ion1
+*
+*  Diagnostic output (when diagnose = true is set in the options)
+*   R            Reaction rate, transfer of particles in case of different isotopes
+*   atom_mom     Momentum removed from atom1, added to ion2
+*   ion_mom      Momentum removed from ion1, added to atom2
+*   atom_energy  Energy removed from atom1, added to ion2
+*   ion_energy   Energy removed from ion1, added to atom2
+*
+* @tparam Isotope1 The isotope ('h', 'd' or 't') of the reactant atom
+* @tparam Isotope2 The isotope ('h', 'd' or 't') of the reactant ion
+*
+* i.e.
+* atom     +   ion     ->   ion      +    atom
+* Isotope1 + Isotope2+ -> Isotope1+  +  Isotope2
+*/
 
 // TODO: Add to docstring
 ///   - F<Isotope1><Isotope2>+_cx  (e.g. Fhd+_cx) the momentum added to Isotope1 atoms
@@ -118,7 +84,7 @@
 
 template <char Isotope1, char Isotope2>
 struct HydrogenChargeExchange : public AmjuelReaction {
-  HydrogenChargeExchange(std::string name, Options& alloptions, Solver*)
+  HydrogenChargeExchange([[maybe_unused]] std::string name, Options& alloptions, Solver*)
       : AmjuelReaction(name, "cx", "H.2_3.1.8", alloptions) {
     this->includes_sigma_v_e = false;
     /* This is useful for testing the impact of enabling the neutral momentum equation.
