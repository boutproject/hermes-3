#pragma once
#ifndef HYDROGEN_CHARGE_EXCHANGE_H
#define HYDROGEN_CHARGE_EXCHANGE_H

#include <bout/constants.hxx>

#include "component.hxx"

/// Hydrogen charge exchange total rate coefficient
///
///   p + H(1s) -> H(1s) + p
///
/// Reaction 3.1.8 from Amjuel (p43)
///
/// Scaled to different isotope masses and finite neutral particle
/// temperatures by using the effective temperature (Amjuel p43)
///
/// T_eff = (M/M_1)T_1 + (M/M_2)T_2
///
///
/// Important: If this is included then ion_neutral collisions
///            should probably be disabled in the `collisions` component,
///            to avoid double-counting.
///
struct HydrogenChargeExchange : public Component {
  ///
  /// @param alloptions Settings, which should include:
  ///        - units
  ///          - eV
  ///          - inv_meters_cubed
  ///          - seconds
  HydrogenChargeExchange(std::string name, Options& alloptions, Solver*) {
    // Get the units
    const auto& units = alloptions["units"];
    Tnorm = get<BoutReal>(units["eV"]);
    Nnorm = get<BoutReal>(units["inv_meters_cubed"]);
    FreqNorm = 1. / get<BoutReal>(units["seconds"]);
  }

protected:
  BoutReal Tnorm, Nnorm, FreqNorm; ///< Normalisations

  /// Calculate the charge exchange cross-section
  ///
  /// atom1 + ion1 -> atom2 + ion2
  ///
  /// and transfer of mass, momentum and energy from:
  ///
  /// atom1 -> ion2, ion1 -> atom2
  ///
  /// Assumes that both atom1 and ion1 have:
  ///   - AA
  ///   - density
  ///   - velocity
  ///   - temperature
  ///
  /// Sets in all species:
  ///   - density_source     [If atom1 != atom2 or ion1 != ion2]
  ///   - momentum_source
  ///   - energy_source
  ///
  /// Modifies collision_frequency for atom1 and ion1
  ///
  /// Diagnostic output
  ///  R            Reaction rate, transfer of particles in case of different isotopes
  ///  atom_mom     Momentum removed from atom1, added to ion2
  ///  ion_mom      Momentum removed from ion1, added to atom2
  ///  atom_energy  Energy removed from atom1, added to ion2
  ///  ion_energy   Energy removed from ion1, added to atom2
  ///
  void calculate_rates(Options& atom1, Options& ion1, Options& atom2, Options& ion2,
                       Field3D& R, Field3D& atom_mom, Field3D& ion_mom,
                       Field3D& atom_energy, Field3D& ion_energy, Field3D& atom_rate,
                       Field3D& ion_rate, BoutReal& rate_multiplier,
                       bool& no_neutral_cx_mom_gain);
};

/// Hydrogen charge exchange
/// Templated on a char to allow 'h', 'd' and 't' species to be treated with the same code
///
/// @tparam Isotope1   The isotope ('h', 'd' or 't') of the initial atom
/// @tparam Isotope2   The isotope ('h', 'd' or 't') of the initial ion
///
///   atom   +   ion     ->   ion      +    atom
/// Isotope1 + Isotope2+ -> Isotope1+  +  Isotope2
///
/// Diagnostics
/// -----------
///
/// If diagnose = true is set in the options, then the following diagnostics are saved:
///   - F<Isotope1><Isotope2>+_cx  (e.g. Fhd+_cx) the momentum added to Isotope1 atoms due
///                                due to charge exchange with Isotope2 ions.
///                                There is a corresponding loss of momentum for the
///                                Isotope1 ions d/dt(NVh)  = ... + Fhd+_cx   // Atom
///                                momentum source d/dt(NVh+) = ... - Fhd+_cx   // Ion
///                                momentum sink
///   - E<Isotope1><Isotope2>+_cx  Energy added to Isotope1 atoms due to charge exchange
///   with
///                                Isotope2 ions. This contributes to two pressure
///                                equations d/dt(3/2 Ph)  = ... + Ehd+_cx d/dt(3/2 Ph+) =
///                                ... - Ehd+_cx
///
/// If Isotope1 != Isotope2 then there is also the source of energy for Isotope2 atoms
/// and a source of particles:
///   - F<Isotope2>+<Isotope1>_cx  Source of momentum for Isotope2 ions, sink for Isotope2
///   atoms
///   - E<Isotope2>+<Isotope1>_cx  Source of energy for Isotope2 ions, sink for Isotope2
///   atoms
///   - S<Isotope1><Isotope2>+_cx  Source of Isotope1 atoms due to charge exchange with
///   Isotope2 ions
///                                Note: S<Isotope2><Isotope1>+_cx =
///                                -S<Isotope1><Isotope2>+_cx For example Shd+_cx
///                                contributes to four density equations: d/dt(Nh)  = ...
///                                + Shd+_cx d/dt(Nh+) = ... - Shd+_cx d/dt(Nd)  = ... -
///                                Shd+_cx d/dt(Nd+) = ... + Shd+_cx
///
template <char Isotope1, char Isotope2>
struct HydrogenIsotopeChargeExchange : public HydrogenChargeExchange {
  HydrogenIsotopeChargeExchange(std::string name, Options& alloptions, Solver* solver)
      : HydrogenChargeExchange(name, alloptions, solver) {

    //// Options under [reactions]
    diagnose = alloptions[name]["diagnose"]
                   .doc("Output additional diagnostics?")
                   .withDefault<bool>(false);

    // This is useful for testing the impact of enabling the neutral momentum equation.
    // When set to true, CX behaves as if using diffusive neutrals but the neutral
    // transport still enjoys the full momentum equation treatment.
    no_neutral_cx_mom_gain =
        alloptions[name]["no_neutral_cx_mom_gain"]
            .doc(
                "If true, ion momentum in CX is still lost but not given to the neutrals")
            .withDefault<bool>(false);

    // Options under neutral species of isotope 1 (on LHS of reaction)
    rate_multiplier = alloptions[{Isotope1}]["K_cx_multiplier"]
                          .doc("Scale the charge exchange rate by this factor")
                          .withDefault<BoutReal>(1.0);
  }

  void transform(Options& state) override {
    Field3D R, atom_mom, ion_mom, atom_energy, ion_energy;

    calculate_rates(state["species"][{Isotope1}],                  // e.g. "h"
                    state["species"][{Isotope2, '+'}],             // e.g. "d+"
                    state["species"][{Isotope2}],                  // e.g. "d"
                    state["species"][{Isotope1, '+'}],             // e.g. "h+"
                    R, atom_mom, ion_mom, atom_energy, ion_energy, // Transfer channels
                    atom_rate, ion_rate,     // Collision rates in s^-1
                    rate_multiplier,         // Arbitrary user set multiplier
                    no_neutral_cx_mom_gain); // Make CX behave as in diffusive neutrals?

    if (diagnose) {
      // Calculate diagnostics to be written to dump file
      if (Isotope1 == Isotope2) {
        // Simpler case of same isotopes
        //  - No net particle source/sink
        //  - atoms lose atom_mom, gain ion_mom
        //
        F = ion_mom - atom_mom;       // Momentum transferred to atoms due to CX with ions
        E = ion_energy - atom_energy; // Energy transferred to atoms
      } else {
        // Different isotopes
        S = -R;           // Source of Isotope1 atoms
        F = -atom_mom;    // Source of momentum for Isotope1 atoms
        F2 = -ion_mom;    // Source of momentum for Isotope2 ions
        E = -atom_energy; // Source of energy for Isotope1 atoms
        E2 = -ion_energy; // Source of energy for Isotope2 ions
      }
    }
  }

  void outputVars(Options& state) override {
    AUTO_TRACE();
    // Normalisations
    auto Nnorm = get<BoutReal>(state["Nnorm"]);
    auto Tnorm = get<BoutReal>(state["Tnorm"]);
    BoutReal Pnorm = SI::qe * Tnorm * Nnorm; // Pressure normalisation
    auto Omega_ci = get<BoutReal>(state["Omega_ci"]);
    auto Cs0 = get<BoutReal>(state["Cs0"]);

    if (diagnose) {
      // Save particle, momentum and energy channels

      std::string atom1{Isotope1};
      std::string ion1{Isotope1, '+'};
      std::string atom2{Isotope2};
      std::string ion2{Isotope2, '+'};

      set_with_attrs(state[{'F', Isotope1, Isotope2, '+', '_', 'c', 'x'}], // e.g Fhd+_cx
                     F,
                     {{"time_dimension", "t"},
                      {"units", "kg m^-2 s^-2"},
                      {"conversion", SI::Mp * Nnorm * Cs0 * Omega_ci},
                      {"standard_name", "momentum transfer"},
                      {"long_name", (std::string("Momentum transfer to ") + atom1
                                     + " from " + ion1 + " due to CX with " + ion2)},
                      {"source", "hydrogen_charge_exchange"}});

      set_with_attrs(state[{'E', Isotope1, Isotope2, '+', '_', 'c', 'x'}], // e.g Edt+_cx
                     E,
                     {{"time_dimension", "t"},
                      {"units", "W / m^3"},
                      {"conversion", Pnorm * Omega_ci},
                      {"standard_name", "energy transfer"},
                      {"long_name", (std::string("Energy transfer to ") + atom1 + " from "
                                     + ion1 + " due to CX with " + ion2)},
                      {"source", "hydrogen_charge_exchange"}});

      set_with_attrs(state[{'K', Isotope1, Isotope2, '+', '_', 'c', 'x'}], // e.g Kdt+_cx
                     atom_rate,
                     {{"time_dimension", "t"},
                      {"units", "s^-1"},
                      {"conversion", Omega_ci},
                      {"standard_name", "collision frequency"},
<<<<<<< HEAD
                      {"long_name", (std::string("CX collision frequency between") + atom1
                                     + " and " + ion1 + " producing" + ion2 + " and"
                                     + atom2 + ". Note Kab != Kba")},
=======
                      {"long_name", (std::string("Collision frequency of CX of ") + atom1 + " and "
                                     + ion1 + " producing " + ion2 + " and " + atom2 + ". Note Kab != Kba")},
>>>>>>> 0b564f8c
                      {"source", "hydrogen_charge_exchange"}});

      if (Isotope1 != Isotope2) {
        // Different isotope => particle source, second momentum & energy channel
        set_with_attrs(
            state[{'F', Isotope2, '+', Isotope1, '_', 'c', 'x'}], // e.g Fd+h_cx
            F2,
            {{"time_dimension", "t"},
             {"units", "kg m^-2 s^-2"},
             {"conversion", SI::Mp * Nnorm * Cs0 * Omega_ci},
             {"standard_name", "momentum transfer"},
             {"long_name", (std::string("Momentum transfer to ") + ion2 + " from " + atom2
                            + " due to CX with " + atom1)},
             {"source", "hydrogen_charge_exchange"}});

        set_with_attrs(
            state[{'E', Isotope2, '+', Isotope1, '_', 'c', 'x'}], // e.g Et+d_cx
            E2,
            {{"time_dimension", "t"},
             {"units", "W / m^3"},
             {"conversion", Pnorm * Omega_ci},
             {"standard_name", "energy transfer"},
             {"long_name", (std::string("Energy transfer to ") + ion2 + " from " + atom2
                            + " due to CX with " + atom1)},
             {"source", "hydrogen_charge_exchange"}});

        // Source of isotope1 atoms
        set_with_attrs(
            state[{'S', Isotope1, Isotope2, '+', '_', 'c', 'x'}], // e.g Shd+_cx
            S,
            {{"time_dimension", "t"},
             {"units", "m^-3 s^-1"},
             {"conversion", Nnorm * Omega_ci},
             {"standard_name", "particle transfer"},
             {"long_name", (std::string("Particle transfer to ") + atom1 + " from " + ion1
                            + " due to charge exchange with " + ion2)},
             {"source", "hydrogen_charge_exchange"}});
      }
    }
  }

private:
  bool diagnose;               ///< Outputting diagnostics?
  BoutReal rate_multiplier;    ///< Multiply rate by arbitrary user set factor
  Field3D S;                   ///< Particle exchange, used if Isotope1 != Isotope2
  Field3D F, F2;               ///< Momentum exchange
  Field3D E, E2;               ///< Energy exchange
  Field3D atom_rate, ion_rate; ///< Collision rates in s^-1
  bool no_neutral_cx_mom_gain; ///< Make CX behave as in diffusive neutrals?
};

namespace {
/// Register three components, one for each hydrogen isotope
/// so no isotope dependence included.
RegisterComponent<HydrogenIsotopeChargeExchange<'h', 'h'>>
    register_cx_hh("h + h+ -> h+ + h");
RegisterComponent<HydrogenIsotopeChargeExchange<'d', 'd'>>
    register_cx_dd("d + d+ -> d+ + d");
RegisterComponent<HydrogenIsotopeChargeExchange<'t', 't'>>
    register_cx_tt("t + t+ -> t+ + t");

// Charge exchange between different isotopes
RegisterComponent<HydrogenIsotopeChargeExchange<'h', 'd'>>
    register_cx_hd("h + d+ -> h+ + d");
RegisterComponent<HydrogenIsotopeChargeExchange<'d', 'h'>>
    register_cx_dh("d + h+ -> d+ + h");

RegisterComponent<HydrogenIsotopeChargeExchange<'h', 't'>>
    register_cx_ht("h + t+ -> h+ + t");
RegisterComponent<HydrogenIsotopeChargeExchange<'t', 'h'>>
    register_cx_th("t + h+ -> t+ + h");

RegisterComponent<HydrogenIsotopeChargeExchange<'d', 't'>>
    register_cx_dt("d + t+ -> d+ + t");
RegisterComponent<HydrogenIsotopeChargeExchange<'t', 'd'>>
    register_cx_td("t + d+ -> t+ + d");
} // namespace

#endif // HYDROGEN_CHARGE_EXCHANGE_H<|MERGE_RESOLUTION|>--- conflicted
+++ resolved
@@ -214,14 +214,9 @@
                       {"units", "s^-1"},
                       {"conversion", Omega_ci},
                       {"standard_name", "collision frequency"},
-<<<<<<< HEAD
-                      {"long_name", (std::string("CX collision frequency between") + atom1
-                                     + " and " + ion1 + " producing" + ion2 + " and"
+                      {"long_name", (std::string("Collision frequency of CX of ") + atom1
+                                     + " and " + ion1 + " producing " + ion2 + " and "
                                      + atom2 + ". Note Kab != Kba")},
-=======
-                      {"long_name", (std::string("Collision frequency of CX of ") + atom1 + " and "
-                                     + ion1 + " producing " + ion2 + " and " + atom2 + ". Note Kab != Kba")},
->>>>>>> 0b564f8c
                       {"source", "hydrogen_charge_exchange"}});
 
       if (Isotope1 != Isotope2) {
