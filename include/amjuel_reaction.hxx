--- conflicted
+++ resolved
@@ -33,20 +33,10 @@
  */
 struct AmjuelReaction : public Reaction {
   AmjuelReaction(std::string name, std::string short_reaction_type,
-<<<<<<< HEAD
                  std::string amjuel_lbl, Options& alloptions)
-      : Reaction(name, alloptions),
-        amjuel_data(get_json_db_dir(alloptions), short_reaction_type, amjuel_lbl),
-        amjuel_src(std::string("Amjuel ") + amjuel_lbl),
-        short_reaction_type(short_reaction_type) {
-=======
-                 std::string amjuel_lbl, std::string from_species, std::string to_species,
-                 Options& alloptions)
       : Reaction(name, alloptions), amjuel_src(std::string("Amjuel ") + amjuel_lbl),
-        short_reaction_type(short_reaction_type), from_species(from_species),
-        to_species(to_species),
+        short_reaction_type(short_reaction_type),
         amjuel_data(get_json_db_dir(alloptions), short_reaction_type, amjuel_lbl) {
->>>>>>> ef06c1ea
 
     this->includes_sigma_v_e = amjuel_data.includes_sigma_v_e;
   }
