--- conflicted
+++ resolved
@@ -123,11 +123,7 @@
 output_path.unlink(missing_ok=True)
 
 # Use Bout wrapper to run exec
-<<<<<<< HEAD
-s, run_stdout = launch(f"{hermes_exec} -d {data_dir}", nproc=1, pipe=True)
-=======
 s, run_stdout = launch_safe(f"{hermes_exec} -d {data_dir}", nproc=1, pipe=True)
->>>>>>> 5ffec082
 
 # Save output to log file
 with open("run.log", "w") as f:
@@ -152,42 +148,6 @@
 
 # fmt: off
 # Check the values of various diagnostics
-<<<<<<< HEAD
-pos_idx = -1         # 1D position index to check (excluding guards)
-ULPs_max_diff = 5e11 # Max number of ULPs allowed between test value and reference value.
-# Diagnostic names and reference values (generated with -O2)
-release_diags_ref = {        
-    "Sd+_iz": 0.0012500909495553412,
-    "Fd+_iz": 5.027068667820757e-05,
-    "Ed+_iz": 0.000886755705516266,
-    "Rd+_ex": -0.0002980834490515916,
-    "Sd+_rec": -3.479956822392232e-09,
-    "Fd+_rec": -1.0525376960966807e-09,
-    "Ed+_rec": -4.2897231511986676e-09,
-    "Rd+_rec": -7.859691378400104e-10,
-    "Kdd+_cx": 0.006218892146342787,
-    "Fdd+_cx": 0.0003583556988699099,
-    "Edd+_cx": 0.0007151459741692755,
-}
-# Store separate values to accommodate changes due to lack of optimisation in Debug
-debug_diags_ref = {
-    "Sd+_iz": 0.0012500735313762568,
-    "Fd+_iz": 5.02717560389327e-05,
-    "Ed+_iz": 0.000886723905748805,
-    "Rd+_ex": -0.0002980794264560838,
-    "Sd+_rec": -3.4799501270106546e-09,
-    "Fd+_rec": -1.052540890652335e-09,
-    "Ed+_rec": -4.289620508224417e-09,
-    "Rd+_rec": -7.859637620094049e-10,
-    "Kdd+_cx": 0.00621882891858038,
-    "Fdd+_cx": 0.00035834961120024964,
-    "Edd+_cx": 0.0007151177865694317,
-}
-# fmt: on
-
-# Check 
-diags_ref = debug_diags_ref if optimisation_level(run_stdout) < 2 else release_diags_ref
-=======
 # Diagnostic names and reference values (generated with -O1)
 diags_ref = {
     "Sd+_iz": 0.0012499619217883283,
@@ -211,15 +171,10 @@
     ULPs_tolerance = 4
 else:
     ULPs_tolerance = ULPs_tolerance_opt
->>>>>>> 5ffec082
 
 # Do the diagnostic checks
 ds_diags = ds_last.isel(pos=slice(2, -2))
 for name, target in diags_ref.items():
-<<<<<<< HEAD
-    val = ds_diags[name].values[pos_idx]
-    success &= check_ULPs_diff(name, val, target, maxulp=ULPs_max_diff)
-=======
     try:
         val = ds_diags[name].values[pos_idx]
         if gen_data:
@@ -229,6 +184,5 @@
     except KeyError:
         print(f" *** Diagnostic '{name}' missing from test data ***")
         end_test(False)
->>>>>>> 5ffec082
 
 end_test(success)