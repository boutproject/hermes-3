--- conflicted
+++ resolved
@@ -110,7 +110,6 @@
   return ::testing::AssertionSuccess();
 }
 
-<<<<<<< HEAD
 /**
  * Is \p field equal to \p reference (if the last \p ignore_last_n_sigfigs significant
  * digits are ignored)? Adapted from https://stackoverflow.com/a/17382806
@@ -133,430 +132,4 @@
   return ::testing::AssertionSuccess();
 }
 
-class Options;
-
-/// FakeMesh has just enough information to create fields
-///
-/// Notes:
-///
-/// - This is a mesh for a single process, so the global and local
-/// indices are the same.
-///
-/// - There is a single guard cell at each of the start/end x/y grids.
-///
-/// - Only the **grid** information is assumed to be used -- anything
-///   else will likely **not** work!
-class FakeMesh : public Mesh {
-public:
-  FakeMesh(int nx, int ny, int nz) {
-    // Mesh only on one process, so global and local indices are the
-    // same
-    GlobalNx = nx;
-    GlobalNy = ny;
-    GlobalNz = nz;
-    LocalNx = nx;
-    LocalNy = ny;
-    LocalNz = nz;
-    OffsetX = 0;
-    OffsetY = 0;
-    OffsetZ = 0;
-
-    // Small "inner" region
-    xstart = 1;
-    xend = nx - 2;
-    ystart = 1;
-    yend = ny - 2;
-    zstart = 0;
-    zend = nz - 1;
-
-    StaggerGrids = false;
-
-    // Unused variables
-    periodicX = false;
-    NXPE = 1;
-    PE_XIND = 0;
-    IncIntShear = false;
-    maxregionblocksize = MAXREGIONBLOCKSIZE;
-
-    // Need some options for parallelTransform
-    options = Options::getRoot();
-    mpi = bout::globals::mpi;
-  }
-
-  void setCoordinates(std::shared_ptr<Coordinates> coords,
-                      CELL_LOC location = CELL_CENTRE) {
-    coords_map[location] = coords;
-  }
-
-  void setGridDataSource(GridDataSource* source_in) { source = source_in; }
-
-  // Use this if the FakeMesh needs x- and y-boundaries
-  void createBoundaries() {
-    addBoundary(new BoundaryRegionXIn("core", ystart, yend, this));
-    addBoundary(new BoundaryRegionXOut("sol", ystart, yend, this));
-    addBoundary(new BoundaryRegionYUp("upper_target", xstart, xend, this));
-    addBoundary(new BoundaryRegionYDown("lower_target", xstart, xend, this));
-  }
-
-  comm_handle send(FieldGroup& UNUSED(g)) override { return nullptr; }
-  comm_handle sendX(FieldGroup& UNUSED(g), comm_handle UNUSED(handle) = nullptr,
-                    bool UNUSED(disable_corners) = false) override {
-    return nullptr;
-  }
-  comm_handle sendY(FieldGroup& UNUSED(g),
-                    comm_handle UNUSED(handle) = nullptr) override {
-    return nullptr;
-  }
-  int wait(comm_handle UNUSED(handle)) override { return 0; }
-  int getNXPE() override { return 1; }
-  int getNYPE() override { return 1; }
-  int getXProcIndex() override { return 1; }
-  int getYProcIndex() override { return 1; }
-  bool firstX() const override { return true; }
-  bool lastX() const override { return true; }
-  int sendXOut(BoutReal* UNUSED(buffer), int UNUSED(size), int UNUSED(tag)) override {
-    return 0;
-  }
-  int sendXIn(BoutReal* UNUSED(buffer), int UNUSED(size), int UNUSED(tag)) override {
-    return 0;
-  }
-  comm_handle irecvXOut(BoutReal* UNUSED(buffer), int UNUSED(size),
-                        int UNUSED(tag)) override {
-    return nullptr;
-  }
-  comm_handle irecvXIn(BoutReal* UNUSED(buffer), int UNUSED(size),
-                       int UNUSED(tag)) override {
-    return nullptr;
-  }
-  MPI_Comm getXcomm(int UNUSED(jy)) const override { return BoutComm::get(); }
-  MPI_Comm getYcomm(int UNUSED(jx)) const override { return BoutComm::get(); }
-  bool periodicY(int UNUSED(jx)) const override { return true; }
-  bool periodicY(int UNUSED(jx), BoutReal& UNUSED(ts)) const override { return true; }
-  int numberOfYBoundaries() const override { return 1; }
-  std::pair<bool, BoutReal> hasBranchCutLower(int UNUSED(jx)) const override {
-    return std::make_pair(false, 0.);
-  }
-  std::pair<bool, BoutReal> hasBranchCutUpper(int UNUSED(jx)) const override {
-    return std::make_pair(false, 0.);
-  }
-  bool firstY() const override { return true; }
-  bool lastY() const override { return true; }
-  bool firstY(int UNUSED(xpos)) const override { return true; }
-  bool lastY(int UNUSED(xpos)) const override { return true; }
-  RangeIterator iterateBndryLowerY() const override {
-    return RangeIterator(xstart, xend);
-  }
-  RangeIterator iterateBndryUpperY() const override {
-    return RangeIterator(xstart, xend);
-  }
-  RangeIterator iterateBndryLowerOuterY() const override { return RangeIterator(); }
-  RangeIterator iterateBndryLowerInnerY() const override { return RangeIterator(); }
-  RangeIterator iterateBndryUpperOuterY() const override { return RangeIterator(); }
-  RangeIterator iterateBndryUpperInnerY() const override { return RangeIterator(); }
-  void addBoundary(BoundaryRegion* region) override { boundaries.push_back(region); }
-  std::vector<BoundaryRegion*> getBoundaries() override { return boundaries; }
-  std::vector<std::shared_ptr<BoundaryRegionPar>>
-  getBoundariesPar(BoundaryParType UNUSED(type) = BoundaryParType::all) override {
-    return std::vector<std::shared_ptr<BoundaryRegionPar>>();
-  }
-  BoutReal GlobalX(int jx) const override { return jx; }
-  BoutReal GlobalY(int jy) const override { return jy; }
-  BoutReal GlobalX(BoutReal jx) const override { return jx; }
-  BoutReal GlobalY(BoutReal jy) const override { return jy; }
-  int getGlobalXIndex(int) const override { return 0; }
-  int getGlobalXIndexNoBoundaries(int) const override { return 0; }
-  int getGlobalYIndex(int y) const override { return y; }
-  int getGlobalYIndexNoBoundaries(int y) const override { return y; }
-  int getGlobalZIndex(int) const override { return 0; }
-  int getGlobalZIndexNoBoundaries(int) const override { return 0; }
-  int getLocalXIndex(int) const override { return 0; }
-  int getLocalXIndexNoBoundaries(int) const override { return 0; }
-  int getLocalYIndex(int y) const override { return y; }
-  int getLocalYIndexNoBoundaries(int y) const override { return y; }
-  int getLocalZIndex(int) const override { return 0; }
-  int getLocalZIndexNoBoundaries(int) const override { return 0; }
-
-  void initDerivs(Options* opt) {
-    StaggerGrids = true;
-    derivs_init(opt);
-  }
-
-  void createBoundaryRegions() {
-    addRegion2D("RGN_LOWER_Y",
-                Region<Ind2D>(0, LocalNx - 1, 0, ystart - 1, 0, 0, LocalNy, 1));
-    addRegion3D("RGN_LOWER_Y", Region<Ind3D>(0, LocalNx - 1, 0, ystart - 1, 0,
-                                             LocalNz - 1, LocalNy, LocalNz));
-    addRegion2D("RGN_LOWER_Y_THIN", getRegion2D("RGN_LOWER_Y"));
-    addRegion3D("RGN_LOWER_Y_THIN", getRegion3D("RGN_LOWER_Y"));
-
-    addRegion2D("RGN_UPPER_Y",
-                Region<Ind2D>(0, LocalNx - 1, yend + 1, LocalNy - 1, 0, 0, LocalNy, 1));
-    addRegion3D("RGN_UPPER_Y", Region<Ind3D>(0, LocalNx - 1, yend + 1, LocalNy - 1, 0,
-                                             LocalNz - 1, LocalNy, LocalNz));
-    addRegion2D("RGN_UPPER_Y_THIN", getRegion2D("RGN_UPPER_Y"));
-    addRegion3D("RGN_UPPER_Y_THIN", getRegion3D("RGN_UPPER_Y"));
-
-    addRegion2D("RGN_INNER_X",
-                Region<Ind2D>(0, xstart - 1, ystart, yend, 0, 0, LocalNy, 1));
-    addRegion3D("RGN_INNER_X", Region<Ind3D>(0, xstart - 1, ystart, yend, 0, LocalNz - 1,
-                                             LocalNy, LocalNz));
-    addRegionPerp("RGN_INNER_X",
-                  Region<IndPerp>(0, xstart - 1, 0, 0, 0, LocalNz - 1, 1, LocalNz));
-    addRegionPerp("RGN_INNER_X_THIN",
-                  Region<IndPerp>(0, xstart - 1, 0, 0, 0, LocalNz - 1, 1, LocalNz));
-    addRegion2D("RGN_INNER_X_THIN", getRegion2D("RGN_INNER_X"));
-    addRegion3D("RGN_INNER_X_THIN", getRegion3D("RGN_INNER_X"));
-
-    addRegion2D("RGN_OUTER_X",
-                Region<Ind2D>(xend + 1, LocalNx - 1, ystart, yend, 0, 0, LocalNy, 1));
-    addRegion3D("RGN_OUTER_X", Region<Ind3D>(xend + 1, LocalNx - 1, ystart, yend, 0,
-                                             LocalNz - 1, LocalNy, LocalNz));
-    addRegionPerp("RGN_OUTER_X", Region<IndPerp>(xend + 1, LocalNx - 1, 0, 0, 0,
-                                                 LocalNz - 1, 1, LocalNz));
-    addRegionPerp("RGN_OUTER_X_THIN", Region<IndPerp>(xend + 1, LocalNx - 1, 0, 0, 0,
-                                                      LocalNz - 1, 1, LocalNz));
-    addRegion2D("RGN_OUTER_X_THIN", getRegion2D("RGN_OUTER_X"));
-    addRegion3D("RGN_OUTER_X_THIN", getRegion3D("RGN_OUTER_X"));
-
-    const auto boundary_names = {"RGN_LOWER_Y", "RGN_UPPER_Y", "RGN_INNER_X",
-                                 "RGN_OUTER_X"};
-
-    // Sum up and get unique points in the boundaries defined above
-    addRegion2D("RGN_BNDRY",
-                std::accumulate(begin(boundary_names), end(boundary_names),
-                                Region<Ind2D>{},
-                                [this](Region<Ind2D>& a, const std::string& b) {
-                                  return a + getRegion2D(b);
-                                })
-                    .unique());
-
-    addRegion3D("RGN_BNDRY",
-                std::accumulate(begin(boundary_names), end(boundary_names),
-                                Region<Ind3D>{},
-                                [this](Region<Ind3D>& a, const std::string& b) {
-                                  return a + getRegion3D(b);
-                                })
-                    .unique());
-    addRegionPerp("RGN_BNDRY",
-                  getRegionPerp("RGN_INNER_X") + getRegionPerp("RGN_OUTER_X"));
-  }
-
-  // Make this public so we can test it
-  using Mesh::msg_len;
-
-private:
-  std::vector<BoundaryRegion*> boundaries;
-};
-
-/// FakeGridDataSource provides a non-null GridDataSource* source to use with FakeMesh, to
-/// allow testing of methods that use 'source' - in particular allowing
-/// source->hasXBoundaryGuards and source->hasXBoundaryGuards to be called.
-/// By passing in a set of values, the mesh->get routines can be used.
-class FakeGridDataSource : public GridDataSource {
-public:
-  FakeGridDataSource() {}
-  /// Constructor setting values which can be fetched from this source
-  FakeGridDataSource(Options& values) : values(values.copy()) {}
-
-  /// Take an rvalue (e.g. initializer list), convert to lvalue and delegate constructor
-  FakeGridDataSource(Options&& values) : FakeGridDataSource(values) {}
-
-  bool hasVar(const std::string& UNUSED(name)) override { return false; }
-
-  bool get([[maybe_unused]] Mesh* m, std::string& sval, const std::string& name,
-           const std::string& def = "") override {
-    if (values[name].isSet()) {
-      sval = values[name].as<std::string>();
-      return true;
-    }
-    sval = def;
-    return false;
-  }
-  bool get([[maybe_unused]] Mesh* m, int& ival, const std::string& name,
-           int def = 0) override {
-    if (values[name].isSet()) {
-      ival = values[name].as<int>();
-      return true;
-    }
-    ival = def;
-    return false;
-  }
-  bool get([[maybe_unused]] Mesh* m, BoutReal& rval, const std::string& name,
-           BoutReal def = 0.0) override {
-    if (values[name].isSet()) {
-      rval = values[name].as<BoutReal>();
-      return true;
-    }
-    rval = def;
-    return false;
-  }
-  bool get(Mesh* mesh, Field2D& fval, const std::string& name, BoutReal def = 0.0,
-           CELL_LOC UNUSED(location) = CELL_DEFAULT) override {
-    if (values[name].isSet()) {
-      fval = values[name].as(Field2D(0.0, mesh));
-      return true;
-    }
-    fval = def;
-    return false;
-  }
-  bool get(Mesh* mesh, Field3D& fval, const std::string& name, BoutReal def = 0.0,
-           CELL_LOC UNUSED(location) = CELL_DEFAULT) override {
-    if (values[name].isSet()) {
-      fval = values[name].as(Field3D(0.0, mesh));
-      return true;
-    }
-    fval = def;
-    return false;
-  }
-  bool get(Mesh* mesh, FieldPerp& fval, const std::string& name, BoutReal def = 0.0,
-           CELL_LOC UNUSED(location) = CELL_DEFAULT) override {
-    if (values[name].isSet()) {
-      fval = values[name].as(FieldPerp(0.0, mesh));
-      return true;
-    }
-    fval = def;
-    return false;
-  }
-
-  bool get([[maybe_unused]] Mesh* m, [[maybe_unused]] std::vector<int>& var,
-           [[maybe_unused]] const std::string& name, [[maybe_unused]] int len,
-           [[maybe_unused]] int def = 0, Direction = GridDataSource::X) override {
-    throw BoutException("Not Implemented");
-    return false;
-  }
-  bool get([[maybe_unused]] Mesh* m, [[maybe_unused]] std::vector<BoutReal>& var,
-           [[maybe_unused]] const std::string& name, [[maybe_unused]] int len,
-           [[maybe_unused]] int def = 0,
-           Direction UNUSED(dir) = GridDataSource::X) override {
-    throw BoutException("Not Implemented");
-    return false;
-  }
-
-  bool hasXBoundaryGuards(Mesh* UNUSED(m)) override { return true; }
-
-  bool hasYBoundaryGuards() override { return true; }
-
-private:
-  Options values; ///< Store values to be returned by get()
-};
-
-/// Test fixture to make sure the global mesh is our fake
-/// one. Also initialize the global mesh_staggered for use in tests with
-/// staggering. Multiple tests have exactly the same fixture, so use a type
-/// alias to make a new test:
-///
-///     using MyTest = FakeMeshFixture;
-class FakeMeshFixture : public ::testing::Test {
-public:
-  FakeMeshFixture() {
-    WithQuietOutput quiet_info{output_info};
-    WithQuietOutput quiet_warn{output_warn};
-
-    delete bout::globals::mesh;
-    bout::globals::mpi = new MpiWrapper();
-    bout::globals::mesh = new FakeMesh(nx, ny, nz);
-    bout::globals::mesh->createDefaultRegions();
-    static_cast<FakeMesh*>(bout::globals::mesh)->setCoordinates(nullptr);
-    test_coords = std::make_shared<Coordinates>(
-        bout::globals::mesh, Field2D{1.0}, Field2D{1.0}, Field2D{1.0}, Field2D{1.0},
-        Field2D{1.0}, Field2D{1.0}, Field2D{1.0}, Field2D{1.0}, Field2D{0.0},
-        Field2D{0.0}, Field2D{0.0}, Field2D{1.0}, Field2D{1.0}, Field2D{1.0},
-        Field2D{0.0}, Field2D{0.0}, Field2D{0.0}, Field2D{0.0}, Field2D{0.0});
-
-    // Set some auxilliary variables
-    // Usually set in geometry()
-    // Note: For testing these are set to non-zero values
-    test_coords->G1 = test_coords->G2 = test_coords->G3 = 0.1;
-
-    // Set nonuniform corrections
-    test_coords->non_uniform = true;
-    test_coords->d1_dx = test_coords->d1_dy = 0.2;
-    test_coords->d1_dz = 0.0;
-#if BOUT_USE_METRIC_3D
-    test_coords->Bxy.splitParallelSlices();
-    test_coords->Bxy.yup() = test_coords->Bxy.ydown() = test_coords->Bxy;
-#endif
-
-    // No call to Coordinates::geometry() needed here
-    static_cast<FakeMesh*>(bout::globals::mesh)->setCoordinates(test_coords);
-    static_cast<FakeMesh*>(bout::globals::mesh)
-        ->setGridDataSource(new FakeGridDataSource());
-    // May need a ParallelTransform to create fields, because create3D calls
-    // fromFieldAligned
-    test_coords->setParallelTransform(
-        bout::utils::make_unique<ParallelTransformIdentity>(*bout::globals::mesh));
-    dynamic_cast<FakeMesh*>(bout::globals::mesh)->createBoundaryRegions();
-
-    delete mesh_staggered;
-    mesh_staggered = new FakeMesh(nx, ny, nz);
-    mesh_staggered->StaggerGrids = true;
-    dynamic_cast<FakeMesh*>(mesh_staggered)->setCoordinates(nullptr);
-    dynamic_cast<FakeMesh*>(mesh_staggered)->setCoordinates(nullptr, CELL_XLOW);
-    dynamic_cast<FakeMesh*>(mesh_staggered)->setCoordinates(nullptr, CELL_YLOW);
-    dynamic_cast<FakeMesh*>(mesh_staggered)->setCoordinates(nullptr, CELL_ZLOW);
-    mesh_staggered->createDefaultRegions();
-
-    test_coords_staggered = std::make_shared<Coordinates>(
-        mesh_staggered, Field2D{1.0, mesh_staggered}, Field2D{1.0, mesh_staggered},
-        Field2D{1.0, mesh_staggered}, Field2D{1.0, mesh_staggered},
-        Field2D{1.0, mesh_staggered}, Field2D{1.0, mesh_staggered},
-        Field2D{1.0, mesh_staggered}, Field2D{1.0, mesh_staggered},
-        Field2D{0.0, mesh_staggered}, Field2D{0.0, mesh_staggered},
-        Field2D{0.0, mesh_staggered}, Field2D{1.0, mesh_staggered},
-        Field2D{1.0, mesh_staggered}, Field2D{1.0, mesh_staggered},
-        Field2D{0.0, mesh_staggered}, Field2D{0.0, mesh_staggered},
-        Field2D{0.0, mesh_staggered}, Field2D{0.0, mesh_staggered},
-        Field2D{0.0, mesh_staggered});
-
-    // Set some auxilliary variables
-    test_coords_staggered->G1 = test_coords_staggered->G2 = test_coords_staggered->G3 =
-        0.1;
-
-    // Set nonuniform corrections
-    test_coords_staggered->non_uniform = true;
-    test_coords_staggered->d1_dx = test_coords_staggered->d1_dy = 0.2;
-    test_coords_staggered->d1_dz = 0.0;
-#if BOUT_USE_METRIC_3D
-    test_coords_staggered->Bxy.splitParallelSlices();
-    test_coords_staggered->Bxy.yup() = test_coords_staggered->Bxy.ydown() =
-        test_coords_staggered->Bxy;
-#endif
-
-    // No call to Coordinates::geometry() needed here
-    test_coords_staggered->setParallelTransform(
-        bout::utils::make_unique<ParallelTransformIdentity>(*mesh_staggered));
-
-    // Set all coordinates to the same Coordinates object for now
-    static_cast<FakeMesh*>(mesh_staggered)->setCoordinates(test_coords_staggered);
-    static_cast<FakeMesh*>(mesh_staggered)
-        ->setCoordinates(test_coords_staggered, CELL_XLOW);
-    static_cast<FakeMesh*>(mesh_staggered)
-        ->setCoordinates(test_coords_staggered, CELL_YLOW);
-    static_cast<FakeMesh*>(mesh_staggered)
-        ->setCoordinates(test_coords_staggered, CELL_ZLOW);
-  }
-
-  ~FakeMeshFixture() override {
-    delete bout::globals::mesh;
-    bout::globals::mesh = nullptr;
-    delete mesh_staggered;
-    mesh_staggered = nullptr;
-    delete bout::globals::mpi;
-    bout::globals::mpi = nullptr;
-
-    Options::cleanup();
-  }
-
-  static constexpr int nx = 3;
-  static constexpr int ny = 5;
-  static constexpr int nz = 7;
-
-  Mesh* mesh_staggered = nullptr;
-
-  std::shared_ptr<Coordinates> test_coords{nullptr};
-  std::shared_ptr<Coordinates> test_coords_staggered{nullptr};
-};
-
-=======
->>>>>>> 0b564f8c
 #endif //  TEST_EXTRAS_H__