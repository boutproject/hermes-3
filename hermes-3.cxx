--- conflicted
+++ resolved
@@ -1,10 +1,6 @@
 /*
 
-<<<<<<< HEAD
-    Copyright Hermes-3 contributors 2016-2023
-=======
     Copyright Hermes-3 contributors, 2016-2025
->>>>>>> da566bff
               email: dudson2@llnl.gov
 
     This file is part of Hermes-3 (Hot ion, multifluid)
