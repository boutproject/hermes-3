--- conflicted
+++ resolved
@@ -206,19 +206,6 @@
   "${PROJECT_BINARY_DIR}/include/revision.hxx")
 
 # Once built, copy the data and test directories
-<<<<<<< HEAD
-# add_custom_command(TARGET ${PROJECT_NAME} POST_BUILD
-#                    COMMAND ${CMAKE_COMMAND} -E copy_directory
-#                    ${CMAKE_SOURCE_DIR}/examples $<TARGET_FILE_DIR:${PROJECT_NAME}>/examples)
-
-# add_custom_command(TARGET ${PROJECT_NAME} POST_BUILD
-#                    COMMAND ${CMAKE_COMMAND} -E copy_directory
-#                    ${CMAKE_SOURCE_DIR}/json_database $<TARGET_FILE_DIR:${PROJECT_NAME}>/json_database)
-
-# add_custom_command(TARGET ${PROJECT_NAME} POST_BUILD
-#                    COMMAND ${CMAKE_COMMAND} -E copy_directory
-#                    ${CMAKE_SOURCE_DIR}/tests $<TARGET_FILE_DIR:${PROJECT_NAME}>/tests)
-=======
 option(HERMES_COPY_EXAMPLES_TO_BUILD "Copy the examples to the build directory" ON)
 if(HERMES_COPY_EXAMPLES_TO_BUILD)
   add_custom_command(TARGET ${PROJECT_NAME} POST_BUILD
@@ -239,7 +226,6 @@
                     COMMAND ${CMAKE_COMMAND} -E copy_directory
                     ${CMAKE_SOURCE_DIR}/tests $<TARGET_FILE_DIR:${PROJECT_NAME}>/tests)
 endif()
->>>>>>> cc130804
 
 # Tests
 option(HERMES_TESTS "Build the tests" ON)
