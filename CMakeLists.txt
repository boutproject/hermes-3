--- conflicted
+++ resolved
@@ -73,12 +73,6 @@
     src/relax_potential.cxx
     src/sheath_closure.cxx
     src/sheath_boundary.cxx
-<<<<<<< HEAD
-=======
-    src/sheath_boundary_parallel.cxx
-    src/sheath_boundary_simple.cxx
-    src/sheath_boundary_insulating.cxx
->>>>>>> 833c70ce
     src/snb_conduction.cxx
     src/fixed_fraction_ions.cxx
     src/sound_speed.cxx
@@ -151,12 +145,6 @@
     include/recycling.hxx
     include/relax_potential.hxx
     include/sheath_boundary.hxx
-<<<<<<< HEAD
-=======
-    include/sheath_boundary_parallel.hxx
-    include/sheath_boundary_simple.hxx
-    include/sheath_boundary_insulating.hxx
->>>>>>> 833c70ce
     include/simple_conduction.hxx
     include/snb_conduction.hxx
     include/sheath_closure.hxx
