--- conflicted
+++ resolved
@@ -36,17 +36,7 @@
         }
 
     }
-<<<<<<< HEAD
-
-    // Control on the sqrt of the distance
-    if (detachment_front_desired_location >= detachment_front_location) {
-        error = sqrtf(detachment_front_desired_location - detachment_front_location);
-    } else {
-        error = -1.0 * sqrtf(detachment_front_location - detachment_front_desired_location);
-    }
-=======
     error = detachment_front_desired_location - detachment_front_location;
->>>>>>> 485f4c4d
 
     // PI controller, using crude integral of the error
     if (error_lasttime < 0.0) {
@@ -111,11 +101,7 @@
         if (control_power) {
             add(state["species"][trimmed_species]["energy_source"], scaling_factor * detachment_source_feedback);
         } else {
-<<<<<<< HEAD
-            subtract(state["species"][trimmed_species]["density_source"], scaling_factor * source_multiplier * source_shape);
-=======
-            add(state["species"][trimmed_species]["density_source"], scaling_factor * detachment_source_feedback);
->>>>>>> 485f4c4d
+            subtract(state["species"][trimmed_species]["density_source"], scaling_factor * detachment_source_feedback);
         }
 
         ++species_it;
