--- conflicted
+++ resolved
@@ -25,13 +25,8 @@
 
 using bout::globals::mesh;
 
-<<<<<<< HEAD
-BraginskiiConduction::BraginskiiConduction([[maybe_unused]] const std::string& name, Options& alloptions,
-                                           [[maybe_unused]] Solver* solver) {
-=======
 BraginskiiConduction::BraginskiiConduction(const std::string&, Options& alloptions,
                                            Solver*) {
->>>>>>> ab6c65bc
   AUTO_TRACE();
 
   // Get settings for each species
