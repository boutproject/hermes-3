/// Implements an insulating sheath, so J = 0 but ions still flow
/// to the wall. Potential (if set) is linearly extrapolated into the boundary.

#include "../include/sheath_boundary_insulating.hxx"
#include "hermes_utils.hxx"

#include <bout/constants.hxx>
#include <bout/mesh.hxx>
#include <bout/output_bout_types.hxx>

#include <algorithm>

using bout::globals::mesh;

namespace {

Ind3D indexAt(const Field3D& f, int x, int y, int z) {
  int ny = f.getNy();
  int nz = f.getNz();
  return Ind3D{(x * ny + y) * nz + z, ny, nz};
}

/// Limited free gradient of log of a quantity
/// This ensures that the guard cell values remain positive
/// while also ensuring that the quantity never increases
///
///  fm  fc | fp
///         ^ boundary
///
/// exp( 2*log(fc) - log(fm) )
///
BoutReal limitFree(BoutReal fm, BoutReal fc) {
  if (fm < fc) {
    return fc; // Neumann rather than increasing into boundary
  }
  if (fm < 1e-10) {
    return fc; // Low / no density condition
  }
  BoutReal fp = SQ(fc) / fm;
#if CHECKLEVEL >= 2
  if (!std::isfinite(fp)) {
    throw BoutException("SheathBoundary limitFree: {}, {} -> {}", fm, fc, fp);
  }
#endif

  return fp;
}

} // namespace

SheathBoundaryInsulating::SheathBoundaryInsulating(std::string name, Options& alloptions,
                                                   Solver*) {
  AUTO_TRACE();

  Options& options = alloptions[name];

  Ge = options["secondary_electron_coef"]
           .doc("Effective secondary electron emission coefficient")
           .withDefault(0.0);

  if ((Ge < 0.0) or (Ge > 1.0)) {
    throw BoutException("Secondary electron emission must be between 0 and 1 ({:e})", Ge);
  }

  sin_alpha = options["sin_alpha"]
                  .doc("Sin of the angle between magnetic field line and wall surface. "
                       "Should be between 0 and 1")
                  .withDefault(1.0);

  if ((sin_alpha < 0.0) or (sin_alpha > 1.0)) {
    throw BoutException("Range of sin_alpha must be between 0 and 1");
  }

  lower_y = options["lower_y"].doc("Boundary on lower y?").withDefault<bool>(true);
  upper_y = options["upper_y"].doc("Boundary on upper y?").withDefault<bool>(true);

  gamma_e = options["gamma_e"]
                .doc("Electron sheath heat transmission coefficient")
                .withDefault(3.5);
}

void SheathBoundaryInsulating::transform(Options& state) {
  AUTO_TRACE();

  Options& allspecies = state["species"];
  Options& electrons = allspecies["e"];

  // Need electron properties
  // Not const because boundary conditions will be set
  Field3D Ne = toFieldAligned(floor(GET_NOBOUNDARY(Field3D, electrons["density"]), 0.0));
  Field3D Te = toFieldAligned(GET_NOBOUNDARY(Field3D, electrons["temperature"]));
  Field3D Pe = IS_SET_NOBOUNDARY(electrons["pressure"])
                   ? toFieldAligned(getNoBoundary<Field3D>(electrons["pressure"]))
                   : Te * Ne;

  // Ratio of specific heats
  const BoutReal electron_adiabatic =
      IS_SET(electrons["adiabatic"]) ? get<BoutReal>(electrons["adiabatic"]) : 5. / 3;

  // Mass, normalised to proton mass
  const BoutReal Me =
      IS_SET(electrons["AA"]) ? get<BoutReal>(electrons["AA"]) : SI::Me / SI::Mp;

  // This is for applying boundary conditions
  Field3D Ve = IS_SET_NOBOUNDARY(electrons["velocity"])
                   ? toFieldAligned(getNoBoundary<Field3D>(electrons["velocity"]))
                   : zeroFrom(Ne);

  Field3D NVe = IS_SET_NOBOUNDARY(electrons["momentum"])
                    ? toFieldAligned(getNoBoundary<Field3D>(electrons["momentum"]))
                    : zeroFrom(Ne);

  Coordinates* coord = mesh->getCoordinates();

  //////////////////////////////////////////////////////////////////
  // Electrostatic potential
  // If phi is set, set free boundary condition

  Field3D phi;
  if (IS_SET_NOBOUNDARY(state["fields"]["phi"])) {
    phi = toFieldAligned(getNoBoundary<Field3D>(state["fields"]["phi"]));

    // Free boundary potential linearly extrapolated
    if (lower_y) {
      for (RangeIterator r = mesh->iterateBndryLowerY(); !r.isDone(); r++) {
        for (int jz = 0; jz < mesh->LocalNz; jz++) {
          auto i = indexAt(Ne, r.ind, mesh->ystart, jz);
          phi[i.ym()] = 2 * phi[i] - phi[i.yp()];
        }
      }
    }
    if (upper_y) {
      for (RangeIterator r = mesh->iterateBndryUpperY(); !r.isDone(); r++) {
        for (int jz = 0; jz < mesh->LocalNz; jz++) {
          auto i = indexAt(Ne, r.ind, mesh->yend, jz);
          phi[i.yp()] = 2 * phi[i] - phi[i.ym()];
        }
      }
    }
    // Set the potential, including boundary conditions
    phi = fromFieldAligned(phi);
    setBoundary(state["fields"]["phi"], phi);
  }

  //////////////////////////////////////////////////////////////////
  // Electrons

  if (lower_y) {
    for (RangeIterator r = mesh->iterateBndryLowerY(); !r.isDone(); r++) {
      for (int jz = 0; jz < mesh->LocalNz; jz++) {
        auto i = indexAt(Ne, r.ind, mesh->ystart, jz);
        auto ip = i.yp();
        auto im = i.ym();

        // Free gradient of log electron density and temperature
        // Limited so that the values don't increase into the sheath
        // This ensures that the guard cell values remain positive
        // exp( 2*log(N[i]) - log(N[ip]) )

        Ne[im] = limitFree(Ne[ip], Ne[i]);
        Te[im] = limitFree(Te[ip], Te[i]);
        Pe[im] = limitFree(Pe[ip], Pe[i]);

        // Set zero flow through boundary
        // This will be modified when iterating over the ions

        Ve[im] = -Ve[i];
        NVe[im] = -NVe[i];
      }
    }
  }
  if (upper_y) {
    // This is essentially the same as at the lower y boundary
    // except ystart -> yend, ip <-> im
    //
    for (RangeIterator r = mesh->iterateBndryUpperY(); !r.isDone(); r++) {
      for (int jz = 0; jz < mesh->LocalNz; jz++) {
        auto i = indexAt(Ne, r.ind, mesh->yend, jz);
        auto ip = i.yp();
        auto im = i.ym();

        Ne[ip] = limitFree(Ne[im], Ne[i]);
        Te[ip] = limitFree(Te[im], Te[i]);
        Pe[ip] = limitFree(Pe[im], Pe[i]);

        Ve[ip] = -Ve[i];
        NVe[ip] = -NVe[i];
      }
    }
  }

  // Set electron density and temperature, now with boundary conditions
  setBoundary(electrons["density"], fromFieldAligned(Ne));
  setBoundary(electrons["temperature"], fromFieldAligned(Te));
  setBoundary(electrons["pressure"], fromFieldAligned(Pe));

  //////////////////////////////////////////////////////////////////
  // Iterate through all ions
  // Sum the ion currents into the wall to calculate the electron flow

  for (auto& kv : allspecies.getChildren()) {
    if (kv.first == "e") {
      continue; // Skip electrons
    }

    Options& species = allspecies[kv.first]; // Note: Need non-const

    // Ion charge
    const BoutReal Zi =
        IS_SET(species["charge"]) ? get<BoutReal>(species["charge"]) : 0.0;

    if (Zi == 0.0) {
      continue; // Neutral -> skip
    }

    // Characteristics of this species
    const BoutReal Mi = get<BoutReal>(species["AA"]);

    const BoutReal adiabatic = IS_SET(species["adiabatic"])
                                   ? get<BoutReal>(species["adiabatic"])
                                   : 5. / 3; // Ratio of specific heats (ideal gas)

    // Density and temperature boundary conditions will be imposed (free)
    Field3D Ni = toFieldAligned(floor(getNoBoundary<Field3D>(species["density"]), 0.0));
    Field3D Ti = toFieldAligned(getNoBoundary<Field3D>(species["temperature"]));
    Field3D Pi = species.isSet("pressure")
                     ? toFieldAligned(getNoBoundary<Field3D>(species["pressure"]))
                     : Ni * Ti;

    // Get the velocity and momentum
    // These will be modified at the boundaries
    // and then put back into the state
    Field3D Vi = species.isSet("velocity")
                     ? toFieldAligned(getNoBoundary<Field3D>(species["velocity"]))
                     : zeroFrom(Ni);
    Field3D NVi = species.isSet("momentum")
                      ? toFieldAligned(getNoBoundary<Field3D>(species["momentum"]))
                      : Mi * Ni * Vi;

    // Energy source will be modified in the domain
    Field3D energy_source =
        species.isSet("energy_source")
            ? toFieldAligned(getNonFinal<Field3D>(species["energy_source"]))
            : zeroFrom(Ni);

    if (lower_y) {
      for (RangeIterator r = mesh->iterateBndryLowerY(); !r.isDone(); r++) {
        for (int jz = 0; jz < mesh->LocalNz; jz++) {
          auto i = indexAt(Ne, r.ind, mesh->ystart, jz);
          auto ip = i.yp();
          auto im = i.ym();

          // Free gradient of log electron density and temperature
          // This ensures that the guard cell values remain positive
          // exp( 2*log(N[i]) - log(N[ip]) )

          Ni[im] = limitFree(Ni[ip], Ni[i]);
          Ti[im] = limitFree(Ti[ip], Ti[i]);
          Pi[im] = limitFree(Pi[ip], Pi[i]);

          // Calculate sheath values at half-way points (cell edge)
          const BoutReal nesheath = 0.5 * (Ne[im] + Ne[i]);
          const BoutReal nisheath = 0.5 * (Ni[im] + Ni[i]);
          const BoutReal tesheath =
              floor(0.5 * (Te[im] + Te[i]), 1e-5); // electron temperature
          const BoutReal tisheath =
              floor(0.5 * (Ti[im] + Ti[i]), 1e-5); // ion temperature

          // Ion sheath heat transmission coefficient
          // Equation (22) in Tskhakaya 2005
          // with
          //
          // 1 / (1 + ∂_{ln n_e} ln s_i = s_i ∂_z n_e / ∂_z n_i
          // (from comparing C_i^2 in eq. 9 with eq. 20
          //
          // Concentration
          BoutReal s_i = std::clamp(nisheath / floor(nesheath, 1e-10), 0., 1.);
          BoutReal grad_ne = Ne[i] - nesheath;
          BoutReal grad_ni = Ni[i] - nisheath;

          if (fabs(grad_ni) < 1e-3) {
            grad_ni = grad_ne = 1e-3; // Remove kinetic correction term
          }

          // Ion speed into sheath
          // Equation (9) in Tskhakaya 2005
          //
          // Limit for e.g. Ni zero gradient
          BoutReal C_i_sq = std::clamp(
              (adiabatic * tisheath + Zi * s_i * tesheath * grad_ne / grad_ni) / Mi, 0.,
              100.);

          // Ion sheath heat transmission coefficient
          const BoutReal gamma_i = 2.5 + 0.5 * Mi * C_i_sq / tisheath;

          const BoutReal visheath = -sqrt(C_i_sq); // Negative -> into sheath

          // Set boundary conditions on flows
          Vi[im] = 2. * visheath - Vi[i];
          NVi[im] = 2. * Mi * nisheath * visheath - NVi[i];

          // Add electron flow to balance current
          Ve[im] += 2. * visheath * Zi;
          NVe[im] += 2. * Me * nisheath * visheath;

          // Take into account the flow of energy due to fluid flow
          // This is additional energy flux through the sheath
          // Note: Here this is negative because visheath < 0
          BoutReal q =
              ((gamma_i - 1 - 1 / (adiabatic - 1)) * tisheath - 0.5 * Mi * C_i_sq)
              * nisheath * visheath;
          q = std::min(q, 0.0);

          // Multiply by cell area to get power
          BoutReal flux = q * (coord->J[i] + coord->J[im])
                          / (sqrt(coord->g_22[i]) + sqrt(coord->g_22[im]));

          // Divide by volume of cell to get energy loss rate (< 0)
          BoutReal power = flux / (coord->dy[i] * coord->J[i]);
          ASSERT1(std::isfinite(power));
          ASSERT2(power <= 0.0);

          energy_source[i] += power;
        }
      }
    }
    if (upper_y) {
      // Note: This is essentially the same as the lower boundary,
      // but with directions reversed e.g. ystart -> yend, ip <-> im
      //
      for (RangeIterator r = mesh->iterateBndryUpperY(); !r.isDone(); r++) {
        for (int jz = 0; jz < mesh->LocalNz; jz++) {
          auto i = indexAt(Ne, r.ind, mesh->yend, jz);
          auto ip = i.yp();
          auto im = i.ym();

          // Free gradient of log electron density and temperature
          // This ensures that the guard cell values remain positive
          // exp( 2*log(N[i]) - log(N[ip]) )

          Ni[ip] = limitFree(Ni[im], Ni[i]);
          Ti[ip] = limitFree(Ti[im], Ti[i]);
          Pi[ip] = limitFree(Pi[im], Pi[i]);

          // Calculate sheath values at half-way points (cell edge)
          const BoutReal nesheath = 0.5 * (Ne[ip] + Ne[i]);
          const BoutReal nisheath = 0.5 * (Ni[ip] + Ni[i]);
          const BoutReal tesheath =
              floor(0.5 * (Te[ip] + Te[i]), 1e-5); // electron temperature
          const BoutReal tisheath =
              floor(0.5 * (Ti[ip] + Ti[i]), 1e-5); // ion temperature

          // Ion sheath heat transmission coefficient
          //
          // 1 / (1 + ∂_{ln n_e} ln s_i = s_i * ∂n_e / (s_i * ∂n_e + ∂ n_i)
          BoutReal s_i = (nesheath > 1e-5) ? nisheath / nesheath : 0.0; // Concentration
          BoutReal grad_ne = Ne[i] - nesheath;
          BoutReal grad_ni = Ni[i] - nisheath;

          if (fabs(grad_ni) < 1e-3) {
            grad_ni = grad_ne = 1e-3; // Remove kinetic correction term
          }

          // Ion speed into sheath
          // Equation (9) in Tskhakaya 2005
          //
          // Limit for e.g. Ni zero gradient
          BoutReal C_i_sq = std::clamp(
              (adiabatic * tisheath + Zi * s_i * tesheath * grad_ne / grad_ni) / Mi, 0.,
              100.);

          const BoutReal gamma_i = 2.5 + 0.5 * Mi * C_i_sq / tisheath; // + Δγ

          const BoutReal visheath = sqrt(C_i_sq); // Positive -> into sheath

          // Set boundary conditions on flows
          Vi[ip] = 2. * visheath - Vi[i];
          NVi[ip] = 2. * Mi * nisheath * visheath - NVi[i];

          // Add electron flow to balance current
          Ve[ip] += 2. * visheath * Zi;
          NVe[ip] += 2. * Me * nisheath * visheath;

          // Take into account the flow of energy due to fluid flow
          // This is additional energy flux through the sheath
          // Note: Here this is positive because visheath > 0
          BoutReal q =
              ((gamma_i - 1 - 1 / (adiabatic - 1)) * tisheath - 0.5 * C_i_sq * Mi)
              * nisheath * visheath;

          q = std::max(q, 0.0);

          // Multiply by cell area to get power
          BoutReal flux = q * (coord->J[i] + coord->J[ip])
                          / (sqrt(coord->g_22[i]) + sqrt(coord->g_22[ip]));

          // Divide by volume of cell to get energy loss rate (> 0)
          BoutReal power = flux / (coord->dy[i] * coord->J[i]);
          ASSERT1(std::isfinite(power));
          ASSERT2(power >= 0.0);

          energy_source[i] -= power; // Note: Sign negative because power > 0
        }
      }
    }

    // Finished boundary conditions for this species
    // Put the modified fields back into the state.
    setBoundary(species["density"], fromFieldAligned(Ni));
    setBoundary(species["temperature"], fromFieldAligned(Ti));
    setBoundary(species["pressure"], fromFieldAligned(Pi));

    if (species.isSet("velocity")) {
      setBoundary(species["velocity"], fromFieldAligned(Vi));
    }

    if (species.isSet("momentum")) {
      setBoundary(species["momentum"], fromFieldAligned(NVi));
    }

    // Additional loss of energy through sheath
    // Note: Already includes any previously set sources
    set(species["energy_source"], fromFieldAligned(energy_source));
  }

  //////////////////////////////////////////////////////////////////
  // Electrons
  // This time adding energy sink, having calculated flow
  //

  Field3D electron_energy_source =
      electrons.isSet("energy_source")
          ? toFieldAligned(getNonFinal<Field3D>(electrons["energy_source"]))
          : zeroFrom(Ne);

  if (lower_y) {
    for (RangeIterator r = mesh->iterateBndryLowerY(); !r.isDone(); r++) {
      for (int jz = 0; jz < mesh->LocalNz; jz++) {
        auto i = indexAt(Ne, r.ind, mesh->ystart, jz);
        auto im = i.ym();

        const BoutReal nesheath = 0.5 * (Ne[im] + Ne[i]);
        const BoutReal tesheath = 0.5 * (Te[im] + Te[i]); // electron temperature
        // Electron velocity into sheath (< 0). Calculated from ion flow
        const BoutReal vesheath = 0.5 * (Ve[im] + Ve[i]);

        // Take into account the flow of energy due to fluid flow
        // This is additional energy flux through the sheath
        // Note: Here this is negative because vesheath < 0
        BoutReal q = ((gamma_e - 1 - 1 / (electron_adiabatic - 1)) * tesheath
                      - 0.5 * Me * SQ(vesheath))
                     * nesheath * vesheath;

        // Multiply by cell area to get power
        BoutReal flux = q * (coord->J[i] + coord->J[im])
                        / (sqrt(coord->g_22[i]) + sqrt(coord->g_22[im]));

        // Divide by volume of cell to get energy loss rate (< 0)
        BoutReal power = flux / (coord->dy[i] * coord->J[i]);

#if CHECKLEVEL >= 1
        if (!std::isfinite(power)) {
          throw BoutException("Non-finite power at {} : Te {} Ne {} Ve {}", i, tesheath,
                              nesheath, vesheath);
        }
#endif

        electron_energy_source[i] += power;
      }
    }
  }
  if (upper_y) {
    for (RangeIterator r = mesh->iterateBndryUpperY(); !r.isDone(); r++) {
      for (int jz = 0; jz < mesh->LocalNz; jz++) {
        auto i = indexAt(Ne, r.ind, mesh->yend, jz);
        auto ip = i.yp();
        auto im = i.ym();

        const BoutReal nesheath = 0.5 * (Ne[ip] + Ne[i]);
<<<<<<< HEAD
        const BoutReal tesheath = 0.5 * (Te[ip] + Te[i]);  // electron temperature
        const BoutReal vesheath = 0.5 * (Ve[ip] + Ve[i]);  // From ion flow
=======
        const BoutReal tesheath = 0.5 * (Te[ip] + Te[i]); // electron temperature
        const BoutReal vesheath = 0.5 * (Ve[im] + Ve[i]); // From ion flow
>>>>>>> 0e601f77

        // Take into account the flow of energy due to fluid flow
        // This is additional energy flux through the sheath
        // Note: Here this is positive because vesheath > 0
        BoutReal q = ((gamma_e - 1 - 1 / (electron_adiabatic - 1)) * tesheath
                      - 0.5 * Me * SQ(vesheath))
                     * nesheath * vesheath;

        // Multiply by cell area to get power
        BoutReal flux = q * (coord->J[i] + coord->J[ip])
                        / (sqrt(coord->g_22[i]) + sqrt(coord->g_22[ip]));

        // Divide by volume of cell to get energy loss rate (> 0)
        BoutReal power = flux / (coord->dy[i] * coord->J[i]);
#if CHECKLEVEL >= 1
        if (!std::isfinite(power)) {
          throw BoutException(
              "Non-finite power {} at {} : Te {} Ne {} Ve {} => q {}, flux {}", power, i,
              tesheath, nesheath, vesheath, q, flux);
        }
#endif
        electron_energy_source[i] -= power;
      }
    }
  }

  // Set energy source (negative in cell next to sheath)
  set(electrons["energy_source"], fromFieldAligned(electron_energy_source));

  if (IS_SET_NOBOUNDARY(electrons["velocity"])) {
    setBoundary(electrons["velocity"], fromFieldAligned(Ve));
  }
  if (IS_SET_NOBOUNDARY(electrons["momentum"])) {
    setBoundary(electrons["momentum"], fromFieldAligned(NVe));
  }
}<|MERGE_RESOLUTION|>--- conflicted
+++ resolved
@@ -477,13 +477,8 @@
         auto im = i.ym();
 
         const BoutReal nesheath = 0.5 * (Ne[ip] + Ne[i]);
-<<<<<<< HEAD
         const BoutReal tesheath = 0.5 * (Te[ip] + Te[i]);  // electron temperature
         const BoutReal vesheath = 0.5 * (Ve[ip] + Ve[i]);  // From ion flow
-=======
-        const BoutReal tesheath = 0.5 * (Te[ip] + Te[i]); // electron temperature
-        const BoutReal vesheath = 0.5 * (Ve[im] + Ve[i]); // From ion flow
->>>>>>> 0e601f77
 
         // Take into account the flow of energy due to fluid flow
         // This is additional energy flux through the sheath
