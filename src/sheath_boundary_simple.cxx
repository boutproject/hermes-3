#include "../include/sheath_boundary_simple.hxx"

#include "bout/constants.hxx"
#include "bout/mesh.hxx"
using bout::globals::mesh;

namespace {
BoutReal clip(BoutReal value, BoutReal min, BoutReal max) {
  if (value < min)
    return min;
  if (value > max)
    return max;
  return value;
}

BoutReal floor(BoutReal value, BoutReal min) {
  if (value < min)
    return min;
  return value;
}

Ind3D indexAt(const Field3D& f, int x, int y, int z) {
  int ny = f.getNy();
  int nz = f.getNz();
  return Ind3D{(x * ny + y) * nz + z, ny, nz};
}

/// Limited free gradient of log of a quantity
/// This ensures that the guard cell values remain positive
/// while also ensuring that the quantity never increases
///
///  fm  fc | fp
///         ^ boundary
///
/// exp( 2*log(fc) - log(fm) )
///
BoutReal limitFree(BoutReal fm, BoutReal fc) {
  if (fm < fc) {
    return fc; // Neumann rather than increasing into boundary
  }
  if (fm < 1e-10) {
    return fc; // Low / no density condition
  }
  BoutReal fp = SQ(fc) / fm;
#if CHECKLEVEL >= 2
  if (!std::isfinite(fp)) {
    throw BoutException("SheathBoundary limitFree: {}, {} -> {}", fm, fc, fp);
  }
#endif

  return fp;
}

} // namespace

SheathBoundarySimple::SheathBoundarySimple(std::string name, Options& alloptions,
                                           Solver*) {
  AUTO_TRACE();

  Options& options = alloptions[name];

  Ge = options["secondary_electron_coef"]
           .doc("Effective secondary electron emission coefficient")
           .withDefault(0.0);

  if ((Ge < 0.0) or (Ge > 1.0)) {
    throw BoutException("Secondary electron emission must be between 0 and 1 ({:e})", Ge);
  }

  sin_alpha = options["sin_alpha"]
                  .doc("Sin of the angle between magnetic field line and wall surface. "
                       "Should be between 0 and 1")
                  .withDefault(1.0);

  if ((sin_alpha < 0.0) or (sin_alpha > 1.0)) {
    throw BoutException("Range of sin_alpha must be between 0 and 1");
  }

  gamma_e = options["gamma_e"]
    .doc("Electron sheath heat transmission coefficient")
    .withDefault(3.5);

  gamma_i = options["gamma_i"]
    .doc("Ion sheath heat transmission coefficient")
    .withDefault(3.5);

  sheath_ion_polytropic = options["sheath_ion_polytropic"]
         .doc("Ion polytropic coefficient in Bohm sound speed")
         .withDefault(1.0);

  lower_y = options["lower_y"].doc("Boundary on lower y?").withDefault<bool>(true);
  upper_y = options["upper_y"].doc("Boundary on upper y?").withDefault<bool>(true);

  always_set_phi =
      options["always_set_phi"]
          .doc("Always set phi field? Default is to only modify if already set")
          .withDefault<bool>(false);

  const Options& units = alloptions["units"];
  const BoutReal Tnorm = units["eV"];

  // Read wall voltage, convert to normalised units
  wall_potential = options["wall_potential"]
                       .doc("Voltage of the wall [Volts]")
                       .withDefault(Field3D(0.0))
                   / Tnorm;
  // Convert to field aligned coordinates
  wall_potential = toFieldAligned(wall_potential);

  diagnose = options["diagnose"]
      .doc("Output additional diagnostics?")
      .withDefault<bool>(false);

  // Save diagnostics
  if (diagnose) {
    bout::globals::dump.addRepeat(hflux_e, std::string("Ee_sheath"));
    bout::globals::dump.addRepeat(phi, std::string("phi_sheath"));
    bout::globals::dump.addRepeat(ion_sum, std::string("J_sheath"));
  }
      
}

void SheathBoundarySimple::transform(Options& state) {
  AUTO_TRACE();

  Options& allspecies = state["species"];
  Options& electrons = allspecies["e"];

  // Need electron properties
  // Not const because boundary conditions will be set
  Field3D Ne = toFieldAligned(floor(GET_NOBOUNDARY(Field3D, electrons["density"]), 0.0));
  Field3D Te = toFieldAligned(GET_NOBOUNDARY(Field3D, electrons["temperature"]));
  Field3D Pe = IS_SET_NOBOUNDARY(electrons["pressure"])
    ? toFieldAligned(getNoBoundary<Field3D>(electrons["pressure"]))
    : Te * Ne;

  // Mass, normalised to proton mass
  const BoutReal Me =
      IS_SET(electrons["AA"]) ? get<BoutReal>(electrons["AA"]) : SI::Me / SI::Mp;

  // This is for applying boundary conditions
  Field3D Ve = IS_SET_NOBOUNDARY(electrons["velocity"])
    ? toFieldAligned(getNoBoundary<Field3D>(electrons["velocity"]))
    : zeroFrom(Ne);

  Field3D NVe = IS_SET_NOBOUNDARY(electrons["momentum"])
    ? toFieldAligned(getNoBoundary<Field3D>(electrons["momentum"]))
    : zeroFrom(Ne);

  Coordinates* coord = mesh->getCoordinates();

  //////////////////////////////////////////////////////////////////
  // Electrostatic potential
  // If phi is set, use free boundary condition
  // If phi not set, calculate assuming zero current
<<<<<<< HEAD

  if (state.isSection("fields") and state["fields"].isSet("phi")) {
=======
  Field3D phi;
  if (IS_SET_NOBOUNDARY(state["fields"]["phi"])) {
>>>>>>> 8c450228
    phi = toFieldAligned(getNoBoundary<Field3D>(state["fields"]["phi"]));
  } else {
    // Calculate potential phi assuming zero current

    // Need to sum  n_i Z_i C_i over all ion species
    //
    // To avoid looking up species for every grid point, this
    // loops over the boundaries once per species.
    ion_sum = 0.0;

    // Iterate through charged ion species
    for (auto& kv : allspecies.getChildren()) {
      const Options& species = kv.second;

      if ((kv.first == "e") or !species.isSet("charge")
          or (get<BoutReal>(species["charge"]) == 0.0)) {
        continue; // Skip electrons and non-charged ions
      }

      const Field3D Ni = getNoBoundary<Field3D>(species["density"]);
      const Field3D Ti = getNoBoundary<Field3D>(species["temperature"]);
      const BoutReal Mi = getNoBoundary<BoutReal>(species["AA"]);
      const BoutReal Zi = getNoBoundary<BoutReal>(species["charge"]);

      if (lower_y) {
        // Sum values, put result in mesh->ystart

        for (RangeIterator r = mesh->iterateBndryLowerY(); !r.isDone(); r++) {
          for (int jz = 0; jz < mesh->LocalNz; jz++) {
            auto i = indexAt(Ni, r.ind, mesh->ystart, jz);
            auto ip = i.yp();

            // Free gradient of log density and temperature
            // This ensures that the guard cell values remain positive
            // exp( 2*log(N[i]) - log(N[ip]) )

            const BoutReal Ni_im = limitFree(Ni[ip], Ni[i]);
            const BoutReal Ti_im = limitFree(Ti[ip], Ti[i]);
            const BoutReal Te_im = limitFree(Te[ip], Te[i]);

            // Calculate sheath values at half-way points (cell edge)
            const BoutReal nisheath = 0.5 * (Ni_im + Ni[i]);
            const BoutReal tesheath =
                floor(0.5 * (Te_im + Te[i]), 1e-5); // electron temperature
            const BoutReal tisheath =
                floor(0.5 * (Ti_im + Ti[i]), 1e-5); // ion temperature

            // Sound speed squared
            BoutReal C_i_sq = (sheath_ion_polytropic * tisheath + Zi * tesheath) / Mi;

            ion_sum[i] += Zi * nisheath * sqrt(C_i_sq);
          }
        }
      }

      if (upper_y) {
        // Sum values, put results in mesh->yend

        for (RangeIterator r = mesh->iterateBndryUpperY(); !r.isDone(); r++) {
          for (int jz = 0; jz < mesh->LocalNz; jz++) {
            auto i = indexAt(Ni, r.ind, mesh->yend, jz);
            auto im = i.ym();

            const BoutReal Ni_ip = limitFree(Ni[im], Ni[i]);
            const BoutReal Ti_ip = limitFree(Ti[im], Ti[i]);
            const BoutReal Te_ip = limitFree(Te[im], Te[i]);

            // Calculate sheath values at half-way points (cell edge)
            const BoutReal nisheath = 0.5 * (Ni_ip + Ni[i]);
            const BoutReal tesheath =
                floor(0.5 * (Te_ip + Te[i]), 1e-5); // electron temperature
            const BoutReal tisheath =
                floor(0.5 * (Ti_ip + Ti[i]), 1e-5); // ion temperature

            BoutReal C_i_sq = (sheath_ion_polytropic * tisheath + Zi * tesheath) / Mi;

            ion_sum[i] += Zi * nisheath * sqrt(C_i_sq);
          }
        }
      }
    }

    phi.allocate();

    // ion_sum now contains the ion current, sum Z_i n_i C_i over all ion species
    // at mesh->ystart and mesh->yend indices
    if (lower_y) {
      for (RangeIterator r = mesh->iterateBndryLowerY(); !r.isDone(); r++) {
        for (int jz = 0; jz < mesh->LocalNz; jz++) {
          auto i = indexAt(phi, r.ind, mesh->ystart, jz);
          auto ip = i.yp();

          const BoutReal Ne_im = limitFree(Ne[ip], Ne[i]);
          const BoutReal Te_im = limitFree(Te[ip], Te[i]);

          // Calculate sheath values at half-way points (cell edge)
          const BoutReal nesheath = 0.5 * (Ne_im + Ne[i]);
          const BoutReal tesheath = floor(0.5 * (Te_im + Te[i]), 1e-5);

          phi[i] =
              tesheath
              * log(sqrt(tesheath / (Me * TWOPI)) * (1. - Ge) * nesheath / ion_sum[i]);

          const BoutReal phi_wall = wall_potential[i];
          phi[i] += phi_wall; // Add bias potential

          phi[i.yp()] = phi[i.ym()] = phi[i]; // Constant into sheath
        }
      }
    }

    if (upper_y) {
      for (RangeIterator r = mesh->iterateBndryUpperY(); !r.isDone(); r++) {
        for (int jz = 0; jz < mesh->LocalNz; jz++) {
          auto i = indexAt(phi, r.ind, mesh->yend, jz);
          auto im = i.ym();

          const BoutReal Ne_ip = limitFree(Ne[im], Ne[i]);
          const BoutReal Te_ip = limitFree(Te[im], Te[i]);

          // Calculate sheath values at half-way points (cell edge)
          const BoutReal nesheath = 0.5 * (Ne_ip + Ne[i]);
          const BoutReal tesheath = floor(0.5 * (Te_ip + Te[i]), 1e-5);

          phi[i] =
              tesheath
              * log(sqrt(tesheath / (Me * TWOPI)) * (1. - Ge) * nesheath / ion_sum[i]);

          const BoutReal phi_wall = wall_potential[i];
          phi[i] += phi_wall; // Add bias potential

          phi[i.yp()] = phi[i.ym()] = phi[i];
        }
      }
    }
  }
  
  // Field to capture total sheath heat flux for diagnostics
  Field3D electron_sheath_power_ylow = zeroFrom(Ne);
  
  //////////////////////////////////////////////////////////////////
  // Electrons

  Field3D electron_energy_source = electrons.isSet("energy_source")
    ? toFieldAligned(getNonFinal<Field3D>(electrons["energy_source"]))
    : zeroFrom(Ne);

  hflux_e = zeroFrom(electron_energy_source); // sheath heat flux for diagnostics

  if (lower_y) {
    for (RangeIterator r = mesh->iterateBndryLowerY(); !r.isDone(); r++) {
      for (int jz = 0; jz < mesh->LocalNz; jz++) {
        auto i = indexAt(Ne, r.ind, mesh->ystart, jz);
        auto ip = i.yp();
        auto im = i.ym();

        // Free gradient of log electron density and temperature
        // Limited so that the values don't increase into the sheath
        // This ensures that the guard cell values remain positive
        // exp( 2*log(N[i]) - log(N[ip]) )

        Ne[im] = limitFree(Ne[ip], Ne[i]);
        Te[im] = limitFree(Te[ip], Te[i]);
        Pe[im] = limitFree(Pe[ip], Pe[i]);

        // Free boundary potential linearly extrapolated
        phi[im] = 2 * phi[i] - phi[ip];

        const BoutReal nesheath = 0.5 * (Ne[im] + Ne[i]);
        const BoutReal tesheath = 0.5 * (Te[im] + Te[i]); // electron temperature
        const BoutReal phi_wall = wall_potential[i];
        const BoutReal phisheath =
            floor(0.5 * (phi[im] + phi[i]), phi_wall); // Electron saturation at phi = phi_wall

        // Electron velocity into sheath (< 0)
        BoutReal vesheath =
	  -sqrt(tesheath / (TWOPI * Me)) * (1. - Ge) * exp(-(phisheath - phi_wall) / floor(tesheath, 1e-5));

        Ve[im] = 2 * vesheath - Ve[i];
        NVe[im] = 2 * Me * nesheath * vesheath - NVe[i];

        // Take into account the flow of energy due to fluid flow
        // This is additional energy flux through the sheath
        // Note: Here this is negative because vesheath < 0
        BoutReal q = ((gamma_e - 2.5) * tesheath
                      - 0.5 * Me * SQ(vesheath))
                     * nesheath * vesheath;

        // Multiply by cell area to get power
        BoutReal heatflow = q * (coord->J[i] + coord->J[im])
                        / (sqrt(coord->g_22[i]) + sqrt(coord->g_22[im]));  // This omits dx*dz because we divide by dx*dz next

        // Divide by volume of cell to get energy loss rate (< 0)
        BoutReal power = heatflow / (coord->dy[i] * coord->J[i]);

        hflux_e[i] += power;
        electron_energy_source[i] += power;

        // Total heat flux for diagnostic purposes
        q = gamma_e * tesheath  * nesheath * vesheath;   // Wm-2
        heatflow = q * (coord->J[i] + coord->J[im]) / (sqrt(coord->g_22[i]) + sqrt(coord->g_22[im]))
                      * (0.5*(coord->dx[i] + coord->dx[im]) * 0.5*(coord->dz[i] + coord->dz[im]));  // W

        electron_sheath_power_ylow[i] += heatflow;       // lower Y, so power placed in final domain cell 
                      
      }
    }
  }
  if (upper_y) {
    // This is essentially the same as at the lower y boundary
    // except ystart -> yend, ip <-> im
    //
    for (RangeIterator r = mesh->iterateBndryUpperY(); !r.isDone(); r++) {
      for (int jz = 0; jz < mesh->LocalNz; jz++) {
        auto i = indexAt(Ne, r.ind, mesh->yend, jz);
        auto ip = i.yp();
        auto im = i.ym();

        // Free gradient of log electron density and temperature
        // This ensures that the guard cell values remain positive
        // exp( 2*log(N[i]) - log(N[ip]) )

        Ne[ip] = limitFree(Ne[im], Ne[i]);
        Te[ip] = limitFree(Te[im], Te[i]);
        Pe[ip] = limitFree(Pe[im], Pe[i]);

        // Free boundary potential linearly extrapolated.
        phi[ip] = 2 * phi[i] - phi[im];

        const BoutReal nesheath = 0.5 * (Ne[ip] + Ne[i]);
        const BoutReal tesheath = 0.5 * (Te[ip] + Te[i]); // electron temperature
        const BoutReal phi_wall = wall_potential[i];
        const BoutReal phisheath =
            floor(0.5 * (phi[ip] + phi[i]), phi_wall); // Electron saturation at phi = phi_wall

        // Electron velocity into sheath (> 0)
        BoutReal vesheath =
	  sqrt(tesheath / (TWOPI * Me)) * (1. - Ge) * exp(-(phisheath - phi_wall) / floor(tesheath, 1e-5));

        Ve[ip] = 2 * vesheath - Ve[i];
        NVe[ip] = 2. * Me * nesheath * vesheath - NVe[i];

        // Take into account the flow of energy due to fluid flow
        // This is additional energy flux through the sheath
        // Note: Here this is positive because vesheath > 0
        BoutReal q = ((gamma_e - 2.5) * tesheath
                      - 0.5 * Me * SQ(vesheath))
                     * nesheath * vesheath;

        // Multiply by cell area to get power
        BoutReal heatflow = q * (coord->J[i] + coord->J[ip])
                        / (sqrt(coord->g_22[i]) + sqrt(coord->g_22[ip]));  // This omits dx*dz because we divide by dx*dz next

        // Divide by volume of cell to get energy loss rate (> 0)
        BoutReal power = heatflow / (coord->dy[i] * coord->J[i]);

        hflux_e[i] -= power;
        electron_energy_source[i] -= power;

        // Total heat flux for diagnostic purposes
        q = gamma_e * tesheath * nesheath * vesheath;  // Wm-2
        heatflow = q * (coord->J[i] + coord->J[im]) / (sqrt(coord->g_22[i]) + sqrt(coord->g_22[im]))
                      * (0.5*(coord->dx[i] + coord->dx[im]) * 0.5*(coord->dz[i] + coord->dz[im]));  // W
        
        electron_sheath_power_ylow[ip] -= heatflow;    // upper Y, so power placed in first guard cell
      }
    }
  }

  // Set electron density and temperature, now with boundary conditions
  // Note: Clear parallel slices because they do not contain boundary conditions.
  Ne.clearParallelSlices();
  Te.clearParallelSlices();
  Pe.clearParallelSlices();
  setBoundary(electrons["density"], fromFieldAligned(Ne));
  setBoundary(electrons["temperature"], fromFieldAligned(Te));
  setBoundary(electrons["pressure"], fromFieldAligned(Pe));

  // Set energy source (negative in cell next to sheath)
  // Note: electron_energy_source includes any sources previously set in other components
  set(electrons["energy_source"], fromFieldAligned(electron_energy_source));

  // Add the total sheath power flux to the tracker of y power flows
  add(electrons["energy_flow_ylow"], fromFieldAligned(electron_sheath_power_ylow));

  if (IS_SET_NOBOUNDARY(electrons["velocity"])) {
    Ve.clearParallelSlices();
    setBoundary(electrons["velocity"], fromFieldAligned(Ve));
  }
  if (IS_SET_NOBOUNDARY(electrons["momentum"])) {
    NVe.clearParallelSlices();
    setBoundary(electrons["momentum"], fromFieldAligned(NVe));
  }

  if (always_set_phi or (state.isSection("fields") and state["fields"].isSet("phi"))) {
    // Set the potential, including boundary conditions
    phi.clearParallelSlices();
    setBoundary(state["fields"]["phi"], fromFieldAligned(phi));
  }

  

  //////////////////////////////////////////////////////////////////
  // Iterate through all ions
  for (auto& kv : allspecies.getChildren()) {
    if (kv.first == "e") {
      continue; // Skip electrons
    }

    Options& species = allspecies[kv.first]; // Note: Need non-const

    // Ion charge
    const BoutReal Zi = species.isSet("charge") ? get<BoutReal>(species["charge"]) : 0.0;

    if (Zi == 0.0) {
      continue; // Neutral -> skip
    }

    // Characteristics of this species
    const BoutReal Mi = get<BoutReal>(species["AA"]);

    // Density and temperature boundary conditions will be imposed (free)
    Field3D Ni = toFieldAligned(floor(getNoBoundary<Field3D>(species["density"]), 0.0));
    Field3D Ti = toFieldAligned(getNoBoundary<Field3D>(species["temperature"]));
    Field3D Pi = species.isSet("pressure")
      ? toFieldAligned(getNoBoundary<Field3D>(species["pressure"]))
      : Ni * Ti;

    // Get the velocity and momentum
    // These will be modified at the boundaries
    // and then put back into the state
    Field3D Vi = species.isSet("velocity")
      ? toFieldAligned(getNoBoundary<Field3D>(species["velocity"]))
      : zeroFrom(Ni);
    Field3D NVi = species.isSet("momentum")
      ? toFieldAligned(getNoBoundary<Field3D>(species["momentum"]))
      : Mi * Ni * Vi;

    // Energy source will be modified in the domain
    Field3D energy_source = species.isSet("energy_source")
      ? toFieldAligned(getNonFinal<Field3D>(species["energy_source"]))
      : zeroFrom(Ni);

<<<<<<< HEAD
    // Initialise sheath ion heat flux. This will be created for each species 
    // saved in diagnostics struct and then destroyed and re-created for next species
    Field3D hflux_i = zeroFrom(energy_source);
=======
    // Field to capture total sheath heat flux for diagnostics
    Field3D ion_sheath_power_ylow = zeroFrom(Ne);
>>>>>>> 8c450228

    if (lower_y) {
      for (RangeIterator r = mesh->iterateBndryLowerY(); !r.isDone(); r++) {
        for (int jz = 0; jz < mesh->LocalNz; jz++) {
          auto i = indexAt(Ne, r.ind, mesh->ystart, jz);
          auto ip = i.yp();
          auto im = i.ym();

          // Free gradient of log electron density and temperature
          // This ensures that the guard cell values remain positive
          // exp( 2*log(N[i]) - log(N[ip]) )

          Ni[im] = limitFree(Ni[ip], Ni[i]);
          Ti[im] = limitFree(Ti[ip], Ti[i]);
          Pi[im] = limitFree(Pi[ip], Pi[i]);

          // Calculate sheath values at half-way points (cell edge)
          const BoutReal nesheath = 0.5 * (Ne[im] + Ne[i]);
          const BoutReal nisheath = 0.5 * (Ni[im] + Ni[i]);
          const BoutReal tesheath =
              floor(0.5 * (Te[im] + Te[i]), 1e-5); // electron temperature
          const BoutReal tisheath =
              floor(0.5 * (Ti[im] + Ti[i]), 1e-5); // ion temperature

          // Ion speed into sheath
          BoutReal C_i_sq = (sheath_ion_polytropic * tisheath + Zi * tesheath) / Mi;

          BoutReal visheath = -sqrt(C_i_sq); // Negative -> into sheath

          if (Vi[i] < visheath) {
            visheath = Vi[i];
          }

          // Set boundary conditions on flows
          Vi[im] = 2. * visheath - Vi[i];
          NVi[im] = 2. * Mi * nisheath * visheath - NVi[i];

          // Take into account the flow of energy due to fluid flow
          // This is additional energy flux through the sheath
          // Note: Here this is negative because visheath < 0
          BoutReal q =
              ((gamma_i - 2.5) * tisheath - 0.5 * Mi * C_i_sq)
              * nisheath * visheath;

          // Multiply by cell area to get power
          BoutReal heatflow = q * (coord->J[i] + coord->J[im])
                          / (sqrt(coord->g_22[i]) + sqrt(coord->g_22[im]));  // This omits dx*dz because we divide by dx*dz next

          // Divide by volume of cell to get energy loss rate (< 0)
          BoutReal power = heatflow / (coord->dy[i] * coord->J[i]);

          hflux_i[i] += power;
          energy_source[i] += power;

          // Calculation of total heat flux for diagnostic purposes
          q = gamma_i * tisheath * nisheath * visheath;   // Wm-2
          heatflow = q * (coord->J[i] + coord->J[im]) / (sqrt(coord->g_22[i]) + sqrt(coord->g_22[im]))
                      * (0.5*(coord->dx[i] + coord->dx[im]) * 0.5*(coord->dz[i] + coord->dz[im]));  // W

          ion_sheath_power_ylow[i] += heatflow;      // lower Y, so power placed in final domain cell
        }
      }
    }
    if (upper_y) {
      // Note: This is essentially the same as the lower boundary,
      // but with directions reversed e.g. ystart -> yend, ip <-> im
      //
      for (RangeIterator r = mesh->iterateBndryUpperY(); !r.isDone(); r++) {
        for (int jz = 0; jz < mesh->LocalNz; jz++) {
          auto i = indexAt(Ne, r.ind, mesh->yend, jz);
          auto ip = i.yp();
          auto im = i.ym();

          // Free gradient of log electron density and temperature
          // This ensures that the guard cell values remain positive
          // exp( 2*log(N[i]) - log(N[ip]) )

          Ni[ip] = limitFree(Ni[im], Ni[i]);
          Ti[ip] = limitFree(Ti[im], Ti[i]);
          Pi[ip] = limitFree(Pi[im], Pi[i]);

          // Calculate sheath values at half-way points (cell edge)
          const BoutReal nesheath = 0.5 * (Ne[ip] + Ne[i]);
          const BoutReal nisheath = 0.5 * (Ni[ip] + Ni[i]);
          const BoutReal tesheath =
              floor(0.5 * (Te[ip] + Te[i]), 1e-5); // electron temperature
          const BoutReal tisheath =
              floor(0.5 * (Ti[ip] + Ti[i]), 1e-5); // ion temperature

          // Ion speed into sheath
          BoutReal C_i_sq = (sheath_ion_polytropic * tisheath + Zi * tesheath) / Mi;

          BoutReal visheath = sqrt(C_i_sq); // Positive -> into sheath

          if (Vi[i] > visheath) {
            visheath = Vi[i];
          }

          // Set boundary conditions on flows
          Vi[ip] = 2. * visheath - Vi[i];
          NVi[ip] = 2. * Mi * nisheath * visheath - NVi[i];

          // Take into account the flow of energy due to fluid flow
          // This is additional energy flux through the sheath
          // Note: Here this is positive because visheath > 0
          BoutReal q =
              ((gamma_i - 2.5) * tisheath - 0.5 * C_i_sq * Mi)
              * nisheath * visheath;

          // Multiply by cell area to get power
          BoutReal heatflow = q * (coord->J[i] + coord->J[ip])
                          / (sqrt(coord->g_22[i]) + sqrt(coord->g_22[ip]));  // This omits dx*dz because we divide by dx*dz next

          // Divide by volume of cell to get energy loss rate (> 0)
          BoutReal power = heatflow / (coord->dy[i] * coord->J[i]);
          ASSERT2(std::isfinite(power));

          hflux_i[i] -= power;
          energy_source[i] -= power; // Note: Sign negative because power > 0

          // Calculation of total heat flux for diagnostic purposes
          q = gamma_i * tisheath * nisheath * visheath;
          heatflow = q * (coord->J[i] + coord->J[im]) / (sqrt(coord->g_22[i]) + sqrt(coord->g_22[im]))
                      * (0.5*(coord->dx[i] + coord->dx[im]) * 0.5*(coord->dz[i] + coord->dz[im]));  // W

          ion_sheath_power_ylow[ip] += heatflow;       // Upper Y, so power placed in first guard cell
        }
      }
      
    }
<<<<<<< HEAD

    if (diagnose) {
      // Find the diagnostics struct for this species
      auto search = diagnostics.find(kv.first);
      if (search == diagnostics.end()) {
        // If not found, create a diagnostics struct and initialise fields
        auto it_bool_pair = diagnostics.emplace(kv.first, Diagnostics {hflux_i});
        auto& d = it_bool_pair.first->second;
        bout::globals::dump.addRepeat(d.E, std::string("E") + kv.first + std::string("_sheath"));
      } else {
      // Update diagnostic values
      auto& d = search->second;
      d.E = hflux_i;
      } 
    }

=======
>>>>>>> 8c450228
    // Finished boundary conditions for this species
    // Put the modified fields back into the state.
    Ni.clearParallelSlices();
    Ti.clearParallelSlices();
    Pi.clearParallelSlices();
    setBoundary(species["density"], fromFieldAligned(Ni));
    setBoundary(species["temperature"], fromFieldAligned(Ti));
    setBoundary(species["pressure"], fromFieldAligned(Pi));

    if (species.isSet("velocity")) {
      Vi.clearParallelSlices();
      setBoundary(species["velocity"], fromFieldAligned(Vi));
    }

    if (species.isSet("momentum")) {
      NVi.clearParallelSlices();
      setBoundary(species["momentum"], fromFieldAligned(NVi));
    }

    // Additional loss of energy through sheath
    // Note: energy_source already includes previously set values
    set(species["energy_source"], fromFieldAligned(energy_source));

    // Add the total sheath power flux to the tracker of y power flows
    add(species["energy_flow_ylow"], fromFieldAligned(ion_sheath_power_ylow));
  }
}<|MERGE_RESOLUTION|>--- conflicted
+++ resolved
@@ -153,13 +153,8 @@
   // Electrostatic potential
   // If phi is set, use free boundary condition
   // If phi not set, calculate assuming zero current
-<<<<<<< HEAD
-
-  if (state.isSection("fields") and state["fields"].isSet("phi")) {
-=======
   Field3D phi;
   if (IS_SET_NOBOUNDARY(state["fields"]["phi"])) {
->>>>>>> 8c450228
     phi = toFieldAligned(getNoBoundary<Field3D>(state["fields"]["phi"]));
   } else {
     // Calculate potential phi assuming zero current
@@ -503,14 +498,11 @@
       ? toFieldAligned(getNonFinal<Field3D>(species["energy_source"]))
       : zeroFrom(Ni);
 
-<<<<<<< HEAD
     // Initialise sheath ion heat flux. This will be created for each species 
     // saved in diagnostics struct and then destroyed and re-created for next species
     Field3D hflux_i = zeroFrom(energy_source);
-=======
     // Field to capture total sheath heat flux for diagnostics
     Field3D ion_sheath_power_ylow = zeroFrom(Ne);
->>>>>>> 8c450228
 
     if (lower_y) {
       for (RangeIterator r = mesh->iterateBndryLowerY(); !r.isDone(); r++) {
@@ -641,7 +633,6 @@
       }
       
     }
-<<<<<<< HEAD
 
     if (diagnose) {
       // Find the diagnostics struct for this species
@@ -658,8 +649,6 @@
       } 
     }
 
-=======
->>>>>>> 8c450228
     // Finished boundary conditions for this species
     // Put the modified fields back into the state.
     Ni.clearParallelSlices();
