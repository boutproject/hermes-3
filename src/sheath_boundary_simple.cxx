--- conflicted
+++ resolved
@@ -500,7 +500,6 @@
     // Field to capture total sheath heat flux for diagnostics
     Field3D ion_sheath_power_ylow = zeroFrom(Ne);
 
-<<<<<<< HEAD
     const auto set_ion_boundary = [&](const YBoundary& bdry) {
       const auto i = bdry.i;
       const auto ip = bdry.ip;
@@ -533,47 +532,6 @@
       // Note: Here this is negative because visheath < 0
       const BoutReal q =
           (gamma_i * tisheath * nisheath * visheath)
-=======
-    if (lower_y) {
-      for (RangeIterator r = mesh->iterateBndryLowerY(); !r.isDone(); r++) {
-        for (int jz = 0; jz < mesh->LocalNz; jz++) {
-          auto i = indexAt(Ne, r.ind, mesh->ystart, jz);
-          auto ip = i.yp();
-          auto im = i.ym();
-
-          // Free gradient of log electron density and temperature
-          // This ensures that the guard cell values remain positive
-          // exp( 2*log(N[i]) - log(N[ip]) )
-
-          Ni[im] = limitFree(Ni[ip], Ni[i], density_boundary_mode);
-          Ti[im] = limitFree(Ti[ip], Ti[i], temperature_boundary_mode);
-          Pi[im] = limitFree(Pi[ip], Pi[i], pressure_boundary_mode);
-
-          // Calculate sheath values at half-way points (cell edge)
-          const BoutReal nisheath = 0.5 * (Ni[im] + Ni[i]);
-          const BoutReal tesheath =
-              floor(0.5 * (Te[im] + Te[i]), 1e-5); // electron temperature
-          const BoutReal tisheath =
-              floor(0.5 * (Ti[im] + Ti[i]), 1e-5); // ion temperature
-
-          // Ion speed into sheath
-          BoutReal C_i_sq = (sheath_ion_polytropic * tisheath + Zi * tesheath) / Mi;
-
-          // Negative -> into sheath
-          BoutReal visheath = std::min(Vi[i], -sqrt(C_i_sq));
-
-          // Note: Here this is negative because visheath < 0
-          BoutReal q = gamma_i * tisheath * nisheath * visheath;
-
-          if (no_flow) {
-            visheath = 0.0;
-          }
-
-          // Set boundary conditions on flows
-          Vi[im] = 2. * visheath - Vi[i];
-          NVi[im] = 2. * Mi * nisheath * visheath - NVi[i];
-
->>>>>>> 0e601f77
           // Take into account the flow of energy due to fluid flow
           // This is additional energy flux through the sheath
           - ((2.5 * tisheath + 0.5 * Mi * SQ(visheath_flow)) * nisheath * visheath_flow);
@@ -607,74 +565,7 @@
       loop_boundary<YBoundarySide::lower>(*mesh, set_ion_boundary);
     }
     if (upper_y) {
-<<<<<<< HEAD
       loop_boundary<YBoundarySide::upper>(*mesh, set_ion_boundary);
-=======
-      // Note: This is essentially the same as the lower boundary,
-      // but with directions reversed e.g. ystart -> yend, ip <-> im
-      //
-      for (RangeIterator r = mesh->iterateBndryUpperY(); !r.isDone(); r++) {
-        for (int jz = 0; jz < mesh->LocalNz; jz++) {
-          auto i = indexAt(Ne, r.ind, mesh->yend, jz);
-          auto ip = i.yp();
-          auto im = i.ym();
-
-          // Free gradient of log electron density and temperature
-          // This ensures that the guard cell values remain positive
-          // exp( 2*log(N[i]) - log(N[ip]) )
-
-          Ni[ip] = limitFree(Ni[im], Ni[i], density_boundary_mode);
-          Ti[ip] = limitFree(Ti[im], Ti[i], temperature_boundary_mode);
-          Pi[ip] = limitFree(Pi[im], Pi[i], pressure_boundary_mode);
-
-          // Calculate sheath values at half-way points (cell edge)
-          const BoutReal nisheath = 0.5 * (Ni[ip] + Ni[i]);
-          const BoutReal tesheath =
-              floor(0.5 * (Te[ip] + Te[i]), 1e-5); // electron temperature
-          const BoutReal tisheath =
-              floor(0.5 * (Ti[ip] + Ti[i]), 1e-5); // ion temperature
-
-          // Ion speed into sheath
-          BoutReal C_i_sq = (sheath_ion_polytropic * tisheath + Zi * tesheath) / Mi;
-
-          // Positive -> into sheath
-          BoutReal visheath = std::max(Vi[i], sqrt(C_i_sq));
-
-          BoutReal q = gamma_i * tisheath * nisheath * visheath;
-
-          if (no_flow) {
-            visheath = 0.0;
-          }
-
-          // Set boundary conditions on flows
-          Vi[ip] = 2. * visheath - Vi[i];
-          NVi[ip] = 2. * Mi * nisheath * visheath - NVi[i];
-
-          // Take into account the flow of energy due to fluid flow
-          // This is additional energy flux through the sheath
-          // Note: Here this is positive because visheath > 0
-          q -= (2.5 * tisheath + 0.5 * Mi * SQ(visheath)) * nisheath * visheath;
-
-          // Cross-sectional area in XZ plane and cell volume
-          BoutReal da = (coord->J[i] + coord->J[ip]) / (sqrt(coord->g_22[i]) + sqrt(coord->g_22[ip]))
-                        * 0.5*(coord->dx[i] + coord->dx[ip]) * 0.5*(coord->dz[i] + coord->dz[ip]);   // [m^2]
-          BoutReal dv = (coord->dx[i] * coord->dy[i] * coord->dz[i] * coord->J[i]);  // [m^3]
-
-          // Get power and energy source
-          BoutReal heatflow = q * da;   // [W]
-          BoutReal power = heatflow / dv;  // [Wm^-3]
-          ASSERT2(std::isfinite(power));
-          energy_source[i] -= power; // Note: Sign negative because power > 0
-          particle_source[i] -= nisheath * visheath * da / dv; // [m^-3s^-1] Diagnostics only
-
-          // Total heat flux for diagnostic purposes
-          q = gamma_i * tisheath * nisheath * visheath;   // [Wm^-2]
-          hflux_i[i] -= q * da / dv;   // [Wm^-3]
-          ion_sheath_power_ylow[ip] += heatflow;  // [W]  Upper Y, so sheath boundary power on ylow side of inner guard cell
-
-        }
-      }
->>>>>>> 0e601f77
     }
 
     // Finished boundary conditions for this species
