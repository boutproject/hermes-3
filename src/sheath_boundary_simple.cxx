--- conflicted
+++ resolved
@@ -122,13 +122,6 @@
   // Convert to field aligned coordinates
   wall_potential = toFieldAligned(wall_potential);
 
-<<<<<<< HEAD
-  diagnose = options["diagnose"]
-      .doc("Output additional diagnostics?")
-      .withDefault<bool>(false);
-
-      
-=======
   no_flow = options["no_flow"]
     .doc("Set zero particle flow, keeping energy flow")
     .withDefault<bool>(false);
@@ -146,7 +139,6 @@
     .withDefault<BoutReal>(1);
 
   
->>>>>>> 6a0a2de8
 }
 
 void SheathBoundarySimple::transform(Options& state) {
@@ -376,11 +368,6 @@
         BoutReal vesheath =
 	  -sqrt(tesheath / (TWOPI * Me)) * (1. - Ge) * exp(-(phisheath - phi_wall) / floor(tesheath, 1e-5));
 
-<<<<<<< HEAD
-        BoutReal q = 0;
-
-        // Set boundary conditions on flows
-=======
         // Heat flux. Note: Here this is negative because vesheath < 0
         BoutReal q = gamma_e * tesheath * nesheath * vesheath;
 
@@ -388,22 +375,12 @@
           vesheath = 0.0;
         }
 
->>>>>>> 6a0a2de8
         Ve[im] = 2 * vesheath - Ve[i];
         NVe[im] = 2 * Me * nesheath * vesheath - NVe[i];
 
         // Take into account the flow of energy due to fluid flow
         // This is additional energy flux through the sheath
-<<<<<<< HEAD
-        // Note: Here this is positive because vesheath > 0
-        q = ((gamma_e - 2.5) * tesheath - 0.5 * Me * SQ(vesheath)) * nesheath * vesheath; 
-=======
         q -= (2.5 * tesheath + 0.5 * Me * SQ(vesheath)) * nesheath * vesheath;
-
-        // Multiply by cell area to get power
-        BoutReal heatflow = q * (coord->J[i] + coord->J[im])
-                        / (sqrt(coord->g_22[i]) + sqrt(coord->g_22[im]));  // This omits dx*dz because we divide by dx*dz next
->>>>>>> 6a0a2de8
 
         // Cross-sectional area in XZ plane and cell volume
         BoutReal da = (coord->J[i] + coord->J[im]) / (sqrt(coord->g_22[i]) + sqrt(coord->g_22[im]))
@@ -415,15 +392,11 @@
         BoutReal power = heatflow / dv;  // [Wm^-3]
         electron_energy_source[i] += power;
 
-<<<<<<< HEAD
         // Total heat flux for diagnostic purposes
         q = gamma_e * tesheath * nesheath * vesheath;   // [Wm^-2]
         hflux_e[i] += q * da / dv;   // [Wm^-3]
         electron_sheath_power_ylow[i] += heatflow;       // [W], lower Y, so sheath boundary power placed in final domain cell 
                       
-=======
-        electron_sheath_power_ylow[i] += heatflow * coord->dx[i] * coord->dz[i];       // lower Y, so power placed in final domain cell 
->>>>>>> 6a0a2de8
       }
     }
   }
@@ -458,18 +431,7 @@
         BoutReal vesheath =
           sqrt(tesheath / (TWOPI * Me)) * (1. - Ge) * exp(-(phisheath - phi_wall) / floor(tesheath, 1e-5));
 
-<<<<<<< HEAD
-        BoutReal q = 0;
-
-        // Set boundary conditions on flows
-        Ve[ip] = 2 * vesheath - Ve[i];
-        NVe[ip] = 2 * Me * nesheath * vesheath - NVe[i];
-
-        // Take into account the flow of energy due to fluid flow
-        // This is additional energy flux through the sheath
-        // Note: Here this is positive because vesheath > 0
-        q = ((gamma_e - 2.5) * tesheath - 0.5 * Me * SQ(vesheath)) * nesheath * vesheath; 
-=======
+        // Heat flux. Note: Here this is positive because vesheath > 0
         BoutReal q = gamma_e * tesheath * nesheath * vesheath;
 
         if (no_flow) {
@@ -478,15 +440,10 @@
 
         Ve[ip] = 2 * vesheath - Ve[i];
         NVe[ip] = 2. * Me * nesheath * vesheath - NVe[i];
+        
         // Take into account the flow of energy due to fluid flow
         // This is additional energy flux through the sheath
-        // Note: Here this is positive because vesheath > 0
         q -= (2.5 * tesheath + 0.5 * Me * SQ(vesheath)) * nesheath * vesheath;
-
-        // Multiply by cell area to get power
-        BoutReal heatflow = q * (coord->J[i] + coord->J[ip])
-                        / (sqrt(coord->g_22[i]) + sqrt(coord->g_22[ip]));  // This omits dx*dz because we divide by dx*dz next
->>>>>>> 6a0a2de8
 
         // Cross-sectional area in XZ plane and cell volume
         BoutReal da = (coord->J[i] + coord->J[ip]) / (sqrt(coord->g_22[i]) + sqrt(coord->g_22[ip]))
@@ -498,16 +455,11 @@
         BoutReal power = heatflow / dv;  // [Wm^-3]
         electron_energy_source[i] -= power;
 
-<<<<<<< HEAD
         // Total heat flux for diagnostic purposes
         q = gamma_e * tesheath * nesheath * vesheath;   // [Wm^-2]
         hflux_e[i] -= q * da / dv;   // [Wm^-3]
         electron_sheath_power_ylow[ip] += heatflow;    // [W]  Upper Y, so sheath boundary power on ylow side of inner guard cell
 
-=======
-        // Diagnostic contains energy removed in the sheath
-        electron_sheath_power_ylow[ip] += heatflow * coord->dx[i] * coord->dz[i];    // upper Y, so power placed in first guard cell
->>>>>>> 6a0a2de8
       }
     }
   }
@@ -627,16 +579,12 @@
             visheath = Vi[i];
           }
 
-<<<<<<< HEAD
-          BoutReal q = 0;
-=======
           // Note: Here this is negative because visheath < 0
           BoutReal q = gamma_i * tisheath * nisheath * visheath;
 
           if (no_flow) {
             visheath = 0.0;
           }
->>>>>>> 6a0a2de8
 
           // Set boundary conditions on flows
           Vi[im] = 2. * visheath - Vi[i];
@@ -644,19 +592,13 @@
 
           // Take into account the flow of energy due to fluid flow
           // This is additional energy flux through the sheath
-<<<<<<< HEAD
-          // Note: Here this is negative because visheath < 0
-          q = ((gamma_i - 2.5) * tisheath - 0.5 * Mi * C_i_sq) * nisheath * visheath;  // TODO: C_i_sq should be visheath!!
-=======
           q -= (2.5 * tisheath + 0.5 * Mi * SQ(visheath)) * nisheath * visheath;
->>>>>>> 6a0a2de8
 
           // Cross-sectional area in XZ plane and cell volume
           BoutReal da = (coord->J[i] + coord->J[ip]) / (sqrt(coord->g_22[i]) + sqrt(coord->g_22[ip]))
                         * 0.5*(coord->dx[i] + coord->dx[ip]) * 0.5*(coord->dz[i] + coord->dz[ip]);   // [m^2]
           BoutReal dv = (coord->dx[i] * coord->dy[i] * coord->dz[i] * coord->J[i]);  // [m^3]
 
-<<<<<<< HEAD
           // Get power and energy source
           BoutReal heatflow = q * da;   // [W]
           BoutReal power = heatflow / dv;  // [Wm^-3]
@@ -668,14 +610,6 @@
           q = gamma_i * tisheath * nisheath * visheath;   // [Wm^-2]
           hflux_i[i] += q * da / dv;   // [Wm^-3]
           ion_sheath_power_ylow[i] += heatflow;      // [W] lower Y, so power placed in final domain cell
-=======
-          // Divide by volume of cell to get energy loss rate (< 0)
-          BoutReal power = heatflow / (coord->dy[i] * coord->J[i]);
-
-          energy_source[i] += power;
-
-          ion_sheath_power_ylow[i] += heatflow * coord->dx[i] * coord->dz[i];      // lower Y, so power placed in final domain cell
->>>>>>> 6a0a2de8
         }
       }
     }
@@ -724,21 +658,10 @@
           Vi[ip] = 2. * visheath - Vi[i];
           NVi[ip] = 2. * Mi * nisheath * visheath - NVi[i];
 
-          BoutReal q = 0;
-
-          // Set boundary conditions on flows
-          Vi[ip] = 2. * visheath - Vi[i];
-          NVi[ip] = 2. * Mi * nisheath * visheath - NVi[i];
-
           // Take into account the flow of energy due to fluid flow
           // This is additional energy flux through the sheath
-<<<<<<< HEAD
-          // Note: Here this is negative because visheath < 0
-          q = ((gamma_i - 2.5) * tisheath - 0.5 * Mi * C_i_sq) * nisheath * visheath;  // TODO: C_i_sq should be visheath!!
-=======
           // Note: Here this is positive because visheath > 0
           q -= (2.5 * tisheath + 0.5 * Mi * SQ(visheath)) * nisheath * visheath;
->>>>>>> 6a0a2de8
 
           // Cross-sectional area in XZ plane and cell volume
           BoutReal da = (coord->J[i] + coord->J[ip]) / (sqrt(coord->g_22[i]) + sqrt(coord->g_22[ip]))
@@ -752,15 +675,11 @@
           energy_source[i] -= power; // Note: Sign negative because power > 0
           particle_source[i] -= nisheath * visheath * da / dv; // [m^-3s^-1] Diagnostics only
 
-<<<<<<< HEAD
           // Total heat flux for diagnostic purposes
           q = gamma_i * tisheath * nisheath * visheath;   // [Wm^-2]
           hflux_i[i] -= q * da / dv;   // [Wm^-3]
           ion_sheath_power_ylow[ip] += heatflow;  // [W]  Upper Y, so sheath boundary power on ylow side of inner guard cell
 
-=======
-          ion_sheath_power_ylow[ip] += heatflow * coord->dx[i] * coord->dz[i];       // Upper Y, so power placed in first guard cell
->>>>>>> 6a0a2de8
         }
       }
     }
