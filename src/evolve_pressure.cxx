--- conflicted
+++ resolved
@@ -367,12 +367,9 @@
 
     // Note: Flux through boundary turned off, because sheath heat flux
     // is calculated and removed separately
-<<<<<<< HEAD
-    conduction_div = (2. / 3) * FV::Div_par_K_Grad_par(kappa_par, T, false);   // [W/m3]
+    Field3D flow_ylow_conduction;
+    conduction_div = (2. / 3) * Div_par_K_Grad_par_mod(kappa_par, T, flow_ylow_conduction, false);
     ddt(P) += conduction_div;
-=======
-    Field3D flow_ylow_conduction;
-    ddt(P) += (2. / 3) * Div_par_K_Grad_par_mod(kappa_par, T, flow_ylow_conduction, false);
     flow_ylow += flow_ylow_conduction;
 
     if (state.isSection("fields") and state["fields"].isSet("Apar_flutter")) {
@@ -388,7 +385,6 @@
       ddt(P) += (2. / 3) * (Div_par(kappa_par * db_dot_T) -
                             Div_n_g_bxGrad_f_B_XZ(kappa_par, db_dot_T + b0_dot_T, Apar_flutter));
     }
->>>>>>> e371fc7e
   }
 
   if (hyper_z > 0.) {
