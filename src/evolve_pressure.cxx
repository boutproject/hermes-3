--- conflicted
+++ resolved
@@ -349,8 +349,7 @@
   }
 
   if (low_n_diffuse_perp) {
-<<<<<<< HEAD
-    Field3D rhs = Div_Perp_Lap_FV_Index(density_floor / floor(N, 1e-3 * density_floor), P, true);
+    Field3D rhs = Div_Perp_Lap_FV_Index(density_floor / softFloor(N, 1e-3 * density_floor), P, true);
     ddt(P) += rhs;
     if (diagnose) {
       // Numerical energy channel
@@ -359,14 +358,7 @@
   }
 
   if (low_T_diffuse_perp) {
-    Field3D rhs = 1e-4 * Div_Perp_Lap_FV_Index(floor(temperature_floor / floor(T, 1e-3 * temperature_floor) - 1.0, 0.0),
-=======
-    ddt(P) += Div_Perp_Lap_FV_Index(density_floor / softFloor(N, 1e-3 * density_floor), P, true);
-  }
-
-  if (low_T_diffuse_perp) {
-    ddt(P) += 1e-4 * Div_Perp_Lap_FV_Index(floor(temperature_floor / softFloor(T, 1e-3 * temperature_floor) - 1.0, 0.0),
->>>>>>> 7241e26e
+    Field3D rhs = 1e-4 * Div_Perp_Lap_FV_Index(floor(temperature_floor / softFloor(T, 1e-3 * temperature_floor) - 1.0, 0.0),
                                            T, false);
     ddt(P) += rhs;
     if (diagnose) {
@@ -376,18 +368,13 @@
   }
 
   if (low_p_diffuse_perp) {
-<<<<<<< HEAD
-    Field3D Plim = floor(P, 1e-3 * pressure_floor);
+    Field3D Plim = softFloor(P, 1e-3 * pressure_floor);
     Field3D rhs = Div_Perp_Lap_FV_Index(pressure_floor / Plim, P, true);
     ddt(P) += rhs;
     if (diagnose) {
       // Numerical energy channel
       add(channels["E_numerical_P_" + name], (3./2) * rhs);
     }
-=======
-    Field3D Plim = softFloor(P, 1e-3 * pressure_floor);
-    ddt(P) += Div_Perp_Lap_FV_Index(pressure_floor / Plim, P, true);
->>>>>>> 7241e26e
   }
 
   // Parallel heat conduction
@@ -513,19 +500,14 @@
 #endif
   ddt(P) += Sp;
 
-<<<<<<< HEAD
-  // Term to force evolved P towards N * T
-  // This is active when P < 0 or when N < density_floor
-  ddt(P) += N * T - P;
-  if (diagnose) {
-    // Numerical energy channel
-    add(channels["E_numerical_P_" + name], (3./2) * (N * T - P));
-=======
   if (damp_p_nt) {
     // Term to force evolved P towards N * T
     // This is active when P < 0 or when N < density_floor
     ddt(P) += N * T - P;
->>>>>>> 7241e26e
+    if (diagnose) {
+      // Numerical energy channel
+      add(channels["E_numerical_P_" + name], (3./2) * (N * T - P));
+    }
   }
 
   // Scale time derivatives
