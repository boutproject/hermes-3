--- conflicted
+++ resolved
@@ -6,14 +6,7 @@
 
 #include "../include/isothermal.hxx"
 
-<<<<<<< HEAD
-using bout::globals::mesh;
-
-Isothermal::Isothermal(std::string name, Options &alloptions,
-                       Solver *UNUSED(solver))
-=======
 Isothermal::Isothermal(std::string name, Options& alloptions, Solver* UNUSED(solver))
->>>>>>> 32849a77
     : name(name) {
   AUTO_TRACE();
   Options& options = alloptions[name];
@@ -28,14 +21,8 @@
   }
 
   diagnose = options["diagnose"]
-<<<<<<< HEAD
-    .doc("Save additional output diagnostics")
-    .withDefault<bool>(false);
-
-=======
                  .doc("Save additional output diagnostics")
                  .withDefault<bool>(false);
->>>>>>> 32849a77
 }
 
 void Isothermal::transform(Options& state) {
