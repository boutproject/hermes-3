
#include "../include/recycling.hxx"

#include <bout/utils.hxx> // for trim, strsplit
#include <bout/coordinates.hxx>
#include <bout/mesh.hxx>
#include <bout/constants.hxx>

using bout::globals::mesh;

Recycling::Recycling(std::string name, Options& alloptions, Solver*) {
  AUTO_TRACE();

  const Options& units = alloptions["units"];
  const BoutReal Tnorm = units["eV"];

  Options& options = alloptions[name];

  auto species_list = strsplit(options["species"]
                                   .doc("Comma-separated list of species to recycle")
                                   .as<std::string>(),
                               ',');


  // Neutral pump
  // Mark cells as having a pump by setting the Field3D is_pump to 1 in the grid file
  // Works only on SOL and PFR edges, where it locally modifies the recycle multiplier to the pump albedo
  is_pump = 0.0;
  mesh->get(is_pump, std::string("is_pump"));

  for (const auto& species : species_list) {
    std::string from = trim(species, " \t\r()"); // The species name in the list

    if (from.empty())
      continue; // Missing

    // Get the options for this species
    Options& from_options = alloptions[from];
    std::string to = from_options["recycle_as"]
                         .doc("Name of the species to recycle into")
                         .as<std::string>();

    diagnose =
      from_options["diagnose"].doc("Save additional diagnostics?").withDefault<bool>(false);

    BoutReal target_recycle_multiplier =
        from_options["target_recycle_multiplier"]
            .doc("Multiply the target recycled flux by this factor. Should be >=0 and <= 1")
            .withDefault<BoutReal>(1.0);

    BoutReal sol_recycle_multiplier =
        from_options["sol_recycle_multiplier"]
            .doc("Multiply the sol recycled flux by this factor. Should be >=0 and <= 1")
            .withDefault<BoutReal>(1.0);

    BoutReal pfr_recycle_multiplier =
        from_options["pfr_recycle_multiplier"]
            .doc("Multiply the pfr recycled flux by this factor. Should be >=0 and <= 1")
            .withDefault<BoutReal>(1.0);

    BoutReal pump_recycle_multiplier =
      from_options["pump_recycle_multiplier"]
          .doc("Multiply the pump boundary recycling flux by this factor (like albedo). Should be >=0 and <= 1")
          .withDefault<BoutReal>(1.0);
    

    BoutReal target_recycle_energy = from_options["target_recycle_energy"]
                                  .doc("Fixed energy of the recycled particles at target [eV]")
                                  .withDefault<BoutReal>(3.0)
                              / Tnorm; // Normalise from eV

    BoutReal sol_recycle_energy = from_options["sol_recycle_energy"]
                                  .doc("Fixed energy of the recycled particles at sol [eV]")
                                  .withDefault<BoutReal>(3.0)
                              / Tnorm; // Normalise from eV

    BoutReal pfr_recycle_energy = from_options["pfr_recycle_energy"]
                                  .doc("Fixed energy of the recycled particles at pfr [eV]")
                                  .withDefault<BoutReal>(3.0)
                              / Tnorm; // Normalise from eV

    if ((target_recycle_multiplier < 0.0) or (target_recycle_multiplier > 1.0)
    or (sol_recycle_multiplier < 0.0) or (sol_recycle_multiplier > 1.0)
    or (pfr_recycle_multiplier < 0.0) or (pfr_recycle_multiplier > 1.0)
    or (pump_recycle_multiplier < 0.0) or (pump_recycle_multiplier > 1.0)) {
      throw BoutException("All recycle multipliers must be betweeen 0 and 1");
    }

    // Populate recycling channel vector
    channels.push_back({
      from, to, 
      target_recycle_multiplier, sol_recycle_multiplier, pfr_recycle_multiplier, pump_recycle_multiplier,
      target_recycle_energy, sol_recycle_energy, pfr_recycle_energy});

    // Boolean flags for enabling recycling in different regions
    target_recycle = from_options["target_recycle"]
                   .doc("Recycling in the targets?")
                   .withDefault<bool>(false);

    sol_recycle = from_options["sol_recycle"]
                   .doc("Recycling in the SOL edge?")
                   .withDefault<bool>(false);

    pfr_recycle = from_options["pfr_recycle"]
                   .doc("Recycling in the PFR edge?")
                   .withDefault<bool>(false);

    neutral_pump = from_options["neutral_pump"]
                   .doc("Neutral pump enabled? Note, need location in grid file")
                   .withDefault<bool>(false);
  }
}

void Recycling::transform(Options& state) {
  AUTO_TRACE();

  // Get metric tensor components
  Coordinates* coord = mesh->getCoordinates();
  const Field2D& J = coord->J;
  const Field2D& dy = coord->dy;
  const Field2D& dx = coord->dx;
  const Field2D& dz = coord->dz;
  const Field2D& g_22 = coord->g_22;
  const Field2D& g11 = coord->g11;

  for (const auto& channel : channels) {
    const Options& species_from = state["species"][channel.from];

    const Field3D N = get<Field3D>(species_from["density"]);
    const Field3D V = get<Field3D>(species_from["velocity"]); // Parallel flow velocity

    Options& species_to = state["species"][channel.to];

    // Recycling particle and energy sources will be added to these global sources 
    // which are then passed to the density and pressure equations
    density_source = species_to.isSet("density_source")
                                 ? getNonFinal<Field3D>(species_to["density_source"])
                                 : 0.0;
    energy_source = species_to.isSet("energy_source")
                                ? getNonFinal<Field3D>(species_to["energy_source"])
                                : 0.0;

    // Recycling at the divertor target plates
    if (target_recycle) {

      target_recycle_density_source = 0;
      target_recycle_energy_source = 0;

      // Lower Y boundary

      for (RangeIterator r = mesh->iterateBndryLowerY(); !r.isDone(); r++) {
        for (int jz = 0; jz < mesh->LocalNz; jz++) {
          // Calculate flux through surface [normalised m^-2 s^-1],
          // should be positive since V < 0.0
          BoutReal flux =
              -0.5 * (N(r.ind, mesh->ystart, jz) + N(r.ind, mesh->ystart - 1, jz)) * 0.5
              * (V(r.ind, mesh->ystart, jz) + V(r.ind, mesh->ystart - 1, jz));

          if (flux < 0.0) {
            flux = 0.0;
          }

          // Flow of recycled species inwards
          BoutReal flow =
              channel.target_multiplier * flux
              * (J(r.ind, mesh->ystart) + J(r.ind, mesh->ystart - 1))
              / (sqrt(g_22(r.ind, mesh->ystart)) + sqrt(g_22(r.ind, mesh->ystart - 1)));

          // Add to density source
          target_recycle_density_source(r.ind, mesh->ystart, jz) += flow 
              / (J(r.ind, mesh->ystart) * dy(r.ind, mesh->ystart));
          density_source(r.ind, mesh->ystart, jz) += flow 
              / (J(r.ind, mesh->ystart) * dy(r.ind, mesh->ystart));

          // energy of recycled particles
          target_recycle_energy_source(r.ind, mesh->ystart, jz) += channel.target_energy * flow 
              / (J(r.ind, mesh->ystart) * dy(r.ind, mesh->ystart));
          energy_source(r.ind, mesh->ystart, jz) += channel.target_energy * flow 
              / (J(r.ind, mesh->ystart) * dy(r.ind, mesh->ystart));
        }
      }

      // Upper Y boundary

      for (RangeIterator r = mesh->iterateBndryUpperY(); !r.isDone(); r++) {
        // Calculate flux of ions into target from Ne and Vi boundary
        // This calculation is supposed to be consistent with the flow
        // of plasma from FV::Div_par(N, V)
        for (int jz = 0; jz < mesh->LocalNz; jz++) {
          // Flux through surface [normalised m^-2 s^-1], should be positive
          BoutReal flux = 0.5 * (N(r.ind, mesh->yend, jz) + N(r.ind, mesh->yend + 1, jz))
                          * 0.5 * (V(r.ind, mesh->yend, jz) + V(r.ind, mesh->yend + 1, jz));

          if (flux < 0.0) {
            flux = 0.0;
          }

          // Flow of neutrals inwards
          BoutReal flow =
              channel.target_multiplier * flux * (J(r.ind, mesh->yend) + J(r.ind, mesh->yend + 1))
              / (sqrt(g_22(r.ind, mesh->yend)) + sqrt(g_22(r.ind, mesh->yend + 1)));

          // Rate of change of neutrals in final cell
          // Add to density source
          target_recycle_density_source(r.ind, mesh->yend, jz) += flow 
              / (J(r.ind, mesh->yend) * dy(r.ind, mesh->yend));
          density_source(r.ind, mesh->yend, jz) += flow 
              / (J(r.ind, mesh->yend) * dy(r.ind, mesh->yend));

          target_recycle_energy_source(r.ind, mesh->yend, jz) += channel.target_energy * flow 
              / (J(r.ind, mesh->yend) * dy(r.ind, mesh->yend));
          energy_source(r.ind, mesh->yend, jz) += channel.target_energy * flow 
              / (J(r.ind, mesh->yend) * dy(r.ind, mesh->yend));
        }
      }
    }

<<<<<<< HEAD
    // Initialise counters of pump recycling fluxes
    pump_recycle_density_source = 0;
    pump_recycle_energy_source = 0;
=======
    wall_recycle_density_source = 0;
    wall_recycle_energy_source = 0;
>>>>>>> e9030235

    // Recycling at the SOL edge (2D/3D only)
    if (sol_recycle) {

      // Flow out of domain is positive in the positive coordinate direction
      radial_particle_outflow = get<Field3D>(species_from["particle_flow_xlow"]);

<<<<<<< HEAD
      sol_recycle_density_source = 0;
      sol_recycle_energy_source = 0;
      

=======
>>>>>>> e9030235
      if(mesh->lastX()){  // Only do this for the processor which has the edge region
        for(int iy=0; iy < mesh->LocalNy ; iy++){
          for(int iz=0; iz < mesh->LocalNz; iz++){

            // Volume of cell adjacent to wall which will receive source
            BoutReal volume = J(mesh->xend, iy) * dx(mesh->xend, iy)
                 * dy(mesh->xend, iy) * dz(mesh->xend, iy);

            // If cell is a pump, overwrite multiplier with pump multiplier
            BoutReal multiplier = channel.pfr_multiplier;
            if ((is_pump(mesh->xend, iy, iz) == 1.0) and (neutral_pump)) {
              multiplier = channel.pump_multiplier;
            }

            // Flow of recycled species back from the edge
            // SOL edge = LHS flow of inner guard cells on the high X side (mesh->xend+1)
            // Recycling source is 0 for each cell where the flow goes into instead of out of the domain
            BoutReal recycle_particle_flow = 0;
            if (radial_particle_outflow(mesh->xend+1, iy, iz) > 0) {
              recycle_particle_flow = channel.sol_multiplier * radial_particle_outflow(mesh->xend+1, iy, iz); 
            } 

            // Divide by volume to get source
<<<<<<< HEAD
            BoutReal recycle_source = recycle_particle_flow / volume;

            // Add to appropriate diagnostic field depending if pump or not
            if ((is_pump(mesh->xend+1, iy) == 1.0) and (neutral_pump)) {
              pump_recycle_density_source(mesh->xend+1, iy, iz) += recycle_source;
              pump_recycle_energy_source(mesh->xend+1, iy, iz) += recycle_source * channel.pfr_energy;
            } else {
              sol_recycle_density_source(mesh->xend+1, iy, iz) += recycle_source;
              sol_recycle_energy_source(mesh->xend+1, iy, iz) += recycle_source * channel.pfr_energy;
            }
=======
            wall_recycle_density_source(mesh->xend, iy, iz) += recycle_particle_flow / volume;
            density_source(mesh->xend, iy, iz) += recycle_particle_flow / volume;

            // For now, this is a fixed temperature
            wall_recycle_energy_source(mesh->xend, iy, iz) += channel.sol_energy * recycle_particle_flow / volume;
            energy_source(mesh->xend, iy, iz) += channel.sol_energy * recycle_particle_flow / volume;
>>>>>>> e9030235

            // Add to density source which will be picked up by evolve_density.cxx
            // Add to energy source which will be picked up by evolve_pressure.cxx
            density_source(mesh->xend+1, iy, iz) += recycle_source;
            energy_source(mesh->xend+1, iy, iz) += recycle_source * channel.pfr_energy;

          }
        }
      }
    }

    // Recycling at the PFR edge (2D/3D only)
    if (pfr_recycle) {

      // PFR is flipped compared to edge: x=0 is at the PFR edge. Therefore outflow is in the negative coordinate direction.
      radial_particle_outflow = get<Field3D>(species_from["particle_flow_xlow"]) * -1;

      if(mesh->firstX()){   // Only do this for the processor which has the core region
        if (!mesh->periodicY(mesh->xstart)) {   // Only do this for the processor with a periodic Y, i.e. the PFR
          for(int iy=0; iy < mesh->LocalNy ; iy++){
            for(int iz=0; iz < mesh->LocalNz; iz++){
            

              // Volume of cell adjacent to wall which will receive source
              BoutReal volume = J(mesh->xstart, iy) * dx(mesh->xstart, iy)
                  * dy(mesh->xstart, iy) * dz(mesh->xstart, iy);

              // If cell is a pump, overwrite multiplier with pump multiplier
              BoutReal multiplier = channel.pfr_multiplier;
              if ((is_pump(mesh->xstart, iy, iz) == 1.0) and (neutral_pump))  {
                multiplier = channel.pump_multiplier;
              }
              
              // Flow of recycled species back from the edge
              // PFR edge = LHS flow of the first domain cell on the low X side (mesh->xstart)
              // Recycling source is 0 for each cell where the flow goes into instead of out of the domain
              BoutReal recycle_particle_flow = 0;
              if (radial_particle_outflow(mesh->xstart, iy, iz) > 0) { 
                recycle_particle_flow = multiplier * radial_particle_outflow(mesh->xstart, iy, iz); 
              }

              // Divide by volume to get source
<<<<<<< HEAD
              BoutReal recycle_source = recycle_particle_flow / volume;

              // Add to appropriate diagnostic field depending if pump or not
              if ((is_pump(mesh->xstart, iy) == 1.0) and (neutral_pump))  {
                pump_recycle_density_source(mesh->xstart, iy, iz) += recycle_source;
                pump_recycle_energy_source(mesh->xstart, iy, iz) += recycle_source * channel.pfr_energy;
              } else {
                pfr_recycle_density_source(mesh->xstart, iy, iz) += recycle_source;
                pfr_recycle_energy_source(mesh->xstart, iy, iz) += recycle_source * channel.pfr_energy;
              }
            
              // Add to density source which will be picked up by evolve_density.cxx
              // Add to energy source which will be picked up by evolve_pressure.cxx
              density_source(mesh->xstart, iy, iz) += recycle_source;
              energy_source(mesh->xstart, iy, iz) += recycle_source * channel.pfr_energy;
=======
              wall_recycle_density_source(mesh->xstart, iy, iz) += recycle_particle_flow / volume;
              density_source(mesh->xstart, iy, iz) += recycle_particle_flow / volume;

              // For now, this is a fixed temperature
              wall_recycle_energy_source(mesh->xstart, iy, iz) += channel.pfr_energy * recycle_particle_flow / volume;
              energy_source(mesh->xstart, iy, iz) += channel.pfr_energy * recycle_particle_flow / volume;
>>>>>>> e9030235

            }
          }
        }
      }
    }

    // Put the updated sources back into the state
    set<Field3D>(species_to["density_source"], density_source);
    set<Field3D>(species_to["energy_source"], energy_source);
  }
}

void Recycling::outputVars(Options& state) {
  
  AUTO_TRACE();
  // Normalisations
  auto Nnorm = get<BoutReal>(state["Nnorm"]);
  auto Omega_ci = get<BoutReal>(state["Omega_ci"]);
  auto Tnorm = get<BoutReal>(state["Tnorm"]);
  BoutReal Pnorm = SI::qe * Tnorm * Nnorm; // Pressure normalisation

  if (diagnose) {

      for (const auto& channel : channels) {
        AUTO_TRACE();

        // Save particle and energy source for the species created during recycling

        // Target recycling
        if (target_recycle) {
          set_with_attrs(state[{std::string("S") + channel.to + std::string("_target_recycle")}], target_recycle_density_source,
                          {{"time_dimension", "t"},
                          {"units", "m^-3 s^-1"},
                          {"conversion", Nnorm * Omega_ci},
                          {"standard_name", "particle source"},
                          {"long_name", std::string("Target recycling particle source of ") + channel.to},
                          {"source", "recycling"}});
    
          set_with_attrs(state[{std::string("E") + channel.to + std::string("_target_recycle")}], target_recycle_energy_source,
                          {{"time_dimension", "t"},
                          {"units", "W m^-3"},
                          {"conversion", Pnorm * Omega_ci},
                          {"standard_name", "energy source"},
                          {"long_name", std::string("Target recycling energy source of ") + channel.to},
                          {"source", "recycling"}});
          }

        // Wall recycling
        if ((sol_recycle) or (pfr_recycle)) {
          set_with_attrs(state[{std::string("S") + channel.to + std::string("_wall_recycle")}], wall_recycle_density_source,
                          {{"time_dimension", "t"},
                          {"units", "m^-3 s^-1"},
                          {"conversion", Nnorm * Omega_ci},
                          {"standard_name", "particle source"},
                          {"long_name", std::string("Wall recycling particle source of ") + channel.to},
                          {"source", "recycling"}});
    
          set_with_attrs(state[{std::string("E") + channel.to + std::string("_wall_recycle")}], wall_recycle_energy_source,
                          {{"time_dimension", "t"},
                          {"units", "W m^-3"},
                          {"conversion", Pnorm * Omega_ci},
                          {"standard_name", "energy source"},
                          {"long_name", std::string("Wall recycling energy source of ") + channel.to},
                          {"source", "recycling"}});
        }

        // Neutral pump
        if (neutral_pump) {
          set_with_attrs(state[{std::string("S") + channel.to + std::string("_pump_recycle")}], pump_recycle_density_source,
                          {{"time_dimension", "t"},
                          {"units", "m^-3 s^-1"},
                          {"conversion", Nnorm * Omega_ci},
                          {"standard_name", "particle source"},
                          {"long_name", std::string("Pump recycling particle source of ") + channel.to},
                          {"source", "recycling"}});
    
          set_with_attrs(state[{std::string("E") + channel.to + std::string("_pump_recycle")}], pump_recycle_energy_source,
                          {{"time_dimension", "t"},
                          {"units", "W m^-3"},
                          {"conversion", Pnorm * Omega_ci},
                          {"standard_name", "energy source"},
                          {"long_name", std::string("Pump recycling energy source of ") + channel.to},
                          {"source", "recycling"}});
        }
      }

  }
}<|MERGE_RESOLUTION|>--- conflicted
+++ resolved
@@ -215,14 +215,11 @@
       }
     }
 
-<<<<<<< HEAD
     // Initialise counters of pump recycling fluxes
     pump_recycle_density_source = 0;
     pump_recycle_energy_source = 0;
-=======
     wall_recycle_density_source = 0;
     wall_recycle_energy_source = 0;
->>>>>>> e9030235
 
     // Recycling at the SOL edge (2D/3D only)
     if (sol_recycle) {
@@ -230,13 +227,6 @@
       // Flow out of domain is positive in the positive coordinate direction
       radial_particle_outflow = get<Field3D>(species_from["particle_flow_xlow"]);
 
-<<<<<<< HEAD
-      sol_recycle_density_source = 0;
-      sol_recycle_energy_source = 0;
-      
-
-=======
->>>>>>> e9030235
       if(mesh->lastX()){  // Only do this for the processor which has the edge region
         for(int iy=0; iy < mesh->LocalNy ; iy++){
           for(int iz=0; iz < mesh->LocalNz; iz++){
@@ -260,30 +250,21 @@
             } 
 
             // Divide by volume to get source
-<<<<<<< HEAD
             BoutReal recycle_source = recycle_particle_flow / volume;
 
             // Add to appropriate diagnostic field depending if pump or not
-            if ((is_pump(mesh->xend+1, iy) == 1.0) and (neutral_pump)) {
-              pump_recycle_density_source(mesh->xend+1, iy, iz) += recycle_source;
-              pump_recycle_energy_source(mesh->xend+1, iy, iz) += recycle_source * channel.pfr_energy;
+            if ((is_pump(mesh->xend, iy) == 1.0) and (neutral_pump)) {
+              pump_recycle_density_source(mesh->xend, iy, iz) += recycle_source;
+              pump_recycle_energy_source(mesh->xend, iy, iz) += recycle_source * channel.sol_energy;
             } else {
-              sol_recycle_density_source(mesh->xend+1, iy, iz) += recycle_source;
-              sol_recycle_energy_source(mesh->xend+1, iy, iz) += recycle_source * channel.pfr_energy;
+              wall_recycle_density_source(mesh->xend, iy, iz) += recycle_source;
+              wall_recycle_energy_source(mesh->xend, iy, iz) += recycle_source * channel.sol_energy;
             }
-=======
-            wall_recycle_density_source(mesh->xend, iy, iz) += recycle_particle_flow / volume;
-            density_source(mesh->xend, iy, iz) += recycle_particle_flow / volume;
-
-            // For now, this is a fixed temperature
-            wall_recycle_energy_source(mesh->xend, iy, iz) += channel.sol_energy * recycle_particle_flow / volume;
-            energy_source(mesh->xend, iy, iz) += channel.sol_energy * recycle_particle_flow / volume;
->>>>>>> e9030235
 
             // Add to density source which will be picked up by evolve_density.cxx
             // Add to energy source which will be picked up by evolve_pressure.cxx
-            density_source(mesh->xend+1, iy, iz) += recycle_source;
-            energy_source(mesh->xend+1, iy, iz) += recycle_source * channel.pfr_energy;
+            density_source(mesh->xend, iy, iz) += recycle_source;
+            energy_source(mesh->xend, iy, iz) += recycle_source * channel.pfr_energy;
 
           }
         }
@@ -321,7 +302,6 @@
               }
 
               // Divide by volume to get source
-<<<<<<< HEAD
               BoutReal recycle_source = recycle_particle_flow / volume;
 
               // Add to appropriate diagnostic field depending if pump or not
@@ -329,22 +309,14 @@
                 pump_recycle_density_source(mesh->xstart, iy, iz) += recycle_source;
                 pump_recycle_energy_source(mesh->xstart, iy, iz) += recycle_source * channel.pfr_energy;
               } else {
-                pfr_recycle_density_source(mesh->xstart, iy, iz) += recycle_source;
-                pfr_recycle_energy_source(mesh->xstart, iy, iz) += recycle_source * channel.pfr_energy;
+                wall_recycle_density_source(mesh->xstart, iy, iz) += recycle_source;
+                wall_recycle_energy_source(mesh->xstart, iy, iz) += recycle_source * channel.pfr_energy;
               }
             
               // Add to density source which will be picked up by evolve_density.cxx
               // Add to energy source which will be picked up by evolve_pressure.cxx
               density_source(mesh->xstart, iy, iz) += recycle_source;
               energy_source(mesh->xstart, iy, iz) += recycle_source * channel.pfr_energy;
-=======
-              wall_recycle_density_source(mesh->xstart, iy, iz) += recycle_particle_flow / volume;
-              density_source(mesh->xstart, iy, iz) += recycle_particle_flow / volume;
-
-              // For now, this is a fixed temperature
-              wall_recycle_energy_source(mesh->xstart, iy, iz) += channel.pfr_energy * recycle_particle_flow / volume;
-              energy_source(mesh->xstart, iy, iz) += channel.pfr_energy * recycle_particle_flow / volume;
->>>>>>> e9030235
 
             }
           }
