--- conflicted
+++ resolved
@@ -2,6 +2,7 @@
 #include "../include/recycling.hxx"
 
 #include <bout/utils.hxx> // for trim, strsplit
+#include "../include/hermes_utils.hxx"  // For indexAt
 #include "../include/hermes_utils.hxx"  // For indexAt
 #include <bout/coordinates.hxx>
 #include <bout/mesh.hxx>
@@ -22,21 +23,13 @@
                                    .as<std::string>(),
                                ',');
 
-<<<<<<< HEAD
   
-=======
-
->>>>>>> 752d664e
   // Neutral pump
   // Mark cells as having a pump by setting the Field2D is_pump to 1 in the grid file
   // Works only on SOL and PFR edges, where it locally modifies the recycle multiplier to the pump albedo
   is_pump = 0.0;
   mesh->get(is_pump, std::string("is_pump"));
-<<<<<<< HEAD
       
-=======
-
->>>>>>> 752d664e
   for (const auto& species : species_list) {
     std::string from = trim(species, " \t\r()"); // The species name in the list
 
@@ -71,10 +64,6 @@
       from_options["pump_recycle_multiplier"]
           .doc("Multiply the pump boundary recycling flux by this factor (like albedo). Should be >=0 and <= 1")
           .withDefault<BoutReal>(1.0);
-<<<<<<< HEAD
-=======
-    
->>>>>>> 752d664e
 
     BoutReal target_recycle_energy = from_options["target_recycle_energy"]
                                   .doc("Fixed energy of the recycled particles at target [eV]")
@@ -125,24 +114,16 @@
     or (sol_recycle_multiplier < 0.0) or (sol_recycle_multiplier > 1.0)
     or (pfr_recycle_multiplier < 0.0) or (pfr_recycle_multiplier > 1.0)
     or (pump_recycle_multiplier < 0.0) or (pump_recycle_multiplier > 1.0)) {
-<<<<<<< HEAD
-      throw BoutException("recycle_fraction must be betweeen 0 and 1");
-=======
       throw BoutException("All recycle multipliers must be betweeen 0 and 1");
->>>>>>> 752d664e
     }
 
     // Populate recycling channel vector
     channels.push_back({
       from, to, 
       target_recycle_multiplier, sol_recycle_multiplier, pfr_recycle_multiplier, pump_recycle_multiplier,
-<<<<<<< HEAD
       target_recycle_energy, sol_recycle_energy, pfr_recycle_energy,
       target_fast_recycle_fraction, pfr_fast_recycle_fraction, sol_fast_recycle_fraction,
       target_fast_recycle_energy_factor, sol_fast_recycle_energy_factor, pfr_fast_recycle_energy_factor});
-=======
-      target_recycle_energy, sol_recycle_energy, pfr_recycle_energy});
->>>>>>> 752d664e
 
     // Boolean flags for enabling recycling in different regions
     target_recycle = from_options["target_recycle"]
@@ -159,11 +140,7 @@
 
     neutral_pump = from_options["neutral_pump"]
                    .doc("Neutral pump enabled? Note, need location in grid file")
-<<<<<<< HEAD
                    .withDefault<bool>(false);                 
-=======
-                   .withDefault<bool>(false);
->>>>>>> 752d664e
   }
 }
 
@@ -192,11 +169,6 @@
     const Field3D Tn = get<Field3D>(species_to["temperature"]);
     const BoutReal AAn = get<BoutReal>(species_to["AA"]);
 
-    const Field3D Nn = get<Field3D>(species_to["density"]);
-    const Field3D Pn = get<Field3D>(species_to["pressure"]);
-    const Field3D Tn = get<Field3D>(species_to["temperature"]);
-    const BoutReal AAn = get<BoutReal>(species_to["AA"]);
-
     // Recycling particle and energy sources will be added to these global sources 
     // which are then passed to the density and pressure equations
     density_source = species_to.isSet("density_source")
@@ -346,20 +318,12 @@
                  * dy(mesh->xend, iy) * dz(mesh->xend, iy);
 
             // If cell is a pump, overwrite multiplier with pump multiplier
-<<<<<<< HEAD
             BoutReal multiplier = channel.sol_multiplier;
-=======
-            BoutReal multiplier = channel.pfr_multiplier;
->>>>>>> 752d664e
             if ((is_pump(mesh->xend, iy) == 1.0) and (neutral_pump)) {
               multiplier = channel.pump_multiplier;
             }
 
-<<<<<<< HEAD
             // Flow of recycled species back from the edge due to recycling
-=======
-            // Flow of recycled species back from the edge
->>>>>>> 752d664e
             // SOL edge = LHS flow of inner guard cells on the high X side (mesh->xend+1)
             // Recycling source is 0 for each cell where the flow goes into instead of out of the domain
             BoutReal recycle_particle_flow = 0;
@@ -367,7 +331,6 @@
               recycle_particle_flow = multiplier * radial_particle_outflow(mesh->xend+1, iy, iz); 
             } 
 
-<<<<<<< HEAD
             BoutReal ion_energy_flow = radial_energy_outflow(mesh->xend+1, iy, iz);   // Ion heat flow to wall in [W]. This is on xlow edge so take guard cell
 
             // Blend fast (ion energy) and thermal (constant energy) recycling 
@@ -381,16 +344,6 @@
             BoutReal pump_neutral_energy_sink = 0;
             BoutReal pump_neutral_particle_sink = 0;
 
-=======
-            // Divide by volume to get source
-            BoutReal recycle_source = recycle_particle_flow / volume;
-
-            // Pump source terms
-            BoutReal esink = 0;
-            BoutReal psink = 0;
-
-            // Compute the neutral loss sink and combine with the recycled source to compute overall neutral sources
->>>>>>> 752d664e
             if ((is_pump(mesh->xend, iy) == 1.0) and (neutral_pump)) {
 
               auto i = indexAt(Nn, mesh->xend, iy, iz);   // Final domain cell
@@ -421,7 +374,6 @@
 
               // Calculate particle and energy fluxes of neutrals hitting the pump
               // Assume thermal velocity greater than perpendicular velocity and use it for flux calc
-<<<<<<< HEAD
               BoutReal pump_neutral_particle_flow = v_th * nnsheath * dasheath;   // [s^-1]
               pump_neutral_particle_sink = pump_neutral_particle_flow / dv * (1 - multiplier);   // Particle sink [s^-1 m^-3]
 
@@ -445,34 +397,6 @@
             density_source(mesh->xend, iy, iz) += recycle_particle_flow/volume - pump_neutral_particle_sink;
             energy_source(mesh->xend, iy, iz) += recycle_energy_flow/volume - pump_neutral_energy_sink; 
 
-=======
-              BoutReal pflow = v_th * nnsheath * dasheath;   // [s^-1]
-              psink = pflow / dv * (1 - multiplier);   // Particle sink [s^-1 m^-3]
-
-              // Use gamma=2.0 as per Stangeby p.69, total energy of static Maxwellian
-              BoutReal eflow = 2.0 * tnsheath * v_th * nnsheath * dasheath;   // [W]
-              esink = eflow / dv * (1 - multiplier);   // heatsink [W m^-3]
-
-              // Pump puts neutral particle and energy source in final domain cell
-              // Source accounts for recycled ions and the particle sink due to neutrals hitting the pump
-              // Note that the ions are explicitly transported out of the domain by anomalous_diffusion.cxx
-              // the pump picks this up and adds a recycling source based on this, but doesn't need an ion sink.
-              // Neutrals are not explicitly transported out by any component and must be taken out by the sink below.
-              // Pump multiplier controls both fraction of recycled ions and fraction of returned neutrals 
-              pump_recycle_density_source(mesh->xend, iy, iz) += recycle_source - psink;
-              pump_recycle_energy_source(mesh->xend, iy, iz) += recycle_source * channel.sol_energy - esink;
-
-            } else {
-              wall_recycle_density_source(mesh->xend, iy, iz) += recycle_source;
-              wall_recycle_energy_source(mesh->xend, iy, iz) += recycle_source * channel.sol_energy;
-            }
-
-            // Add to density source which will be picked up by evolve_density.cxx
-            // Add to energy source which will be picked up by evolve_pressure.cxx
-            // psink and esink are additional sinks from the neutral pump which are 0 if disabled
-            density_source(mesh->xend, iy, iz) += recycle_source - psink;
-            energy_source(mesh->xend, iy, iz) += recycle_source * channel.pfr_energy - esink;
->>>>>>> 752d664e
 
           }
         }
@@ -497,19 +421,11 @@
 
               // If cell is a pump, overwrite multiplier with pump multiplier
               BoutReal multiplier = channel.pfr_multiplier;
-<<<<<<< HEAD
               if ((is_pump(mesh->xstart, iy) == 1.0) and (neutral_pump)) {
                 multiplier = channel.pump_multiplier;
               }
 
               // Flow of recycled species back from the edge due to recycling
-=======
-              if ((is_pump(mesh->xstart, iy, iz) == 1.0) and (neutral_pump))  {
-                multiplier = channel.pump_multiplier;
-              }
-              
-              // Flow of recycled species back from the edge
->>>>>>> 752d664e
               // PFR edge = LHS flow of the first domain cell on the low X side (mesh->xstart)
               // Recycling source is 0 for each cell where the flow goes into instead of out of the domain
               BoutReal recycle_particle_flow = 0;
@@ -517,7 +433,6 @@
                 recycle_particle_flow = multiplier * radial_particle_outflow(mesh->xstart, iy, iz); 
               }
 
-<<<<<<< HEAD
               BoutReal ion_energy_flow = radial_energy_outflow(mesh->xstart, iy, iz);   // Ion heat flow to wall in [W]. This is on xlow edge so take first domain cell
 
               // Blend fast (ion energy) and thermal (constant energy) recycling 
@@ -534,17 +449,6 @@
               // Add to appropriate diagnostic field depending if pump or not
               if ((is_pump(mesh->xstart, iy) == 1.0) and (neutral_pump))  {
 
-=======
-              // Divide by volume to get source
-              BoutReal recycle_source = recycle_particle_flow / volume;
-
-              // Pump source terms
-              BoutReal esink = 0;
-              BoutReal psink = 0;
-
-              // Add to appropriate diagnostic field depending if pump or not
-              if ((is_pump(mesh->xstart, iy) == 1.0) and (neutral_pump))  {
->>>>>>> 752d664e
                 auto i = indexAt(Nn, mesh->xstart, iy, iz);   // Final domain cell
                 auto is = i.xp();   // Second to final domain cell
                 auto ig = i.xm();   // First guard cell
@@ -573,7 +477,6 @@
 
                 // Calculate particle and energy fluxes of neutrals hitting the pump
                 // Assume thermal velocity greater than perpendicular velocity and use it for flux calc
-<<<<<<< HEAD
                 BoutReal pump_neutral_particle_flow = v_th * nnsheath * dasheath;   // [s^-1]
                 pump_neutral_particle_sink = pump_neutral_particle_flow / dv * (1 - multiplier);   // Particle sink [s^-1 m^-3]
 
@@ -597,33 +500,6 @@
               // Save to solver
               density_source(mesh->xstart, iy, iz) += recycle_particle_flow/volume - pump_neutral_particle_sink;
               energy_source(mesh->xstart, iy, iz) += recycle_energy_flow/volume - pump_neutral_energy_sink; 
-=======
-                BoutReal pflow = v_th * nnsheath * dasheath;   // [s^-1]
-                psink = pflow / dv * (1 - multiplier);   // Particle sink [s^-1 m^-3]
-
-                // Use gamma=2.0 as per Stangeby p.69, total energy of static Maxwellian
-                BoutReal eflow = 2.0 * tnsheath * v_th * nnsheath * dasheath;   // [W]
-                esink = eflow / dv * (1 - multiplier);   // heatsink [W m^-3]
-
-                // Pump puts neutral particle and energy source in final domain cell
-                // Source accounts for recycled ions and the particle sink due to neutrals hitting the pump
-                // Note that the ions are explicitly transported out of the domain by anomalous_diffusion.cxx
-                // the pump picks this up and adds a recycling source based on this, but doesn't need an ion sink.
-                // Neutrals are not explicitly transported out by any component and must be taken out by the sink below.
-                // Pump multiplier controls both fraction of recycled ions and fraction of returned neutrals 
-                pump_recycle_density_source(mesh->xend, iy, iz) += recycle_source - psink;
-                pump_recycle_energy_source(mesh->xend, iy, iz) += recycle_source * channel.sol_energy - esink;
-              } else {
-                wall_recycle_density_source(mesh->xstart, iy, iz) += recycle_source;
-                wall_recycle_energy_source(mesh->xstart, iy, iz) += recycle_source * channel.pfr_energy;
-              }
-            
-              // Add to density source which will be picked up by evolve_density.cxx
-              // Add to energy source which will be picked up by evolve_pressure.cxx
-              // psink and esink are additional sinks from the neutral pump which are 0 if disabled
-              density_source(mesh->xend, iy, iz) += recycle_source - psink;
-              energy_source(mesh->xend, iy, iz) += recycle_source * channel.pfr_energy - esink;
->>>>>>> 752d664e
 
             }
           }
@@ -690,19 +566,11 @@
                           {"standard_name", "energy source"},
                           {"long_name", std::string("Wall recycling energy source of ") + channel.to},
                           {"source", "recycling"}});
-<<<<<<< HEAD
           }
 
         // Neutral pump
         if (neutral_pump) {
           set_with_attrs(state[{std::string("S") + channel.to + std::string("_pump")}], pump_density_source,
-=======
-        }
-
-        // Neutral pump
-        if (neutral_pump) {
-          set_with_attrs(state[{std::string("S") + channel.to + std::string("_pump")}], pump_recycle_density_source,
->>>>>>> 752d664e
                           {{"time_dimension", "t"},
                           {"units", "m^-3 s^-1"},
                           {"conversion", Nnorm * Omega_ci},
@@ -710,11 +578,7 @@
                           {"long_name", std::string("Pump recycling particle source of ") + channel.to},
                           {"source", "recycling"}});
     
-<<<<<<< HEAD
           set_with_attrs(state[{std::string("E") + channel.to + std::string("_pump")}], pump_energy_source,
-=======
-          set_with_attrs(state[{std::string("E") + channel.to + std::string("_pump")}], pump_recycle_energy_source,
->>>>>>> 752d664e
                           {{"time_dimension", "t"},
                           {"units", "W m^-3"},
                           {"conversion", Pnorm * Omega_ci},
