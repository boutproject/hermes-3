
#include <bout/constants.hxx>
#include <bout/derivs.hxx>
#include <bout/difops.hxx>
#include <bout/fv_ops.hxx>
#include <bout/output_bout_types.hxx>

#include "../include/hermes_utils.hxx"
#include "../include/div_ops.hxx"
#include "../include/hermes_build_config.hxx"
#include "../include/neutral_mixed.hxx"

using bout::globals::mesh;

using ParLimiter = FV::Upwind;

NeutralMixed::NeutralMixed(const std::string& name, Options& alloptions, Solver* solver)
    : name(name) {
  AUTO_TRACE();

  // Normalisations
  const Options& units = alloptions["units"];
  const BoutReal meters = units["meters"];
  const BoutReal seconds = units["seconds"];
  const BoutReal Nnorm = units["inv_meters_cubed"];
  const BoutReal Tnorm = units["eV"];
  const BoutReal Omega_ci = 1. / units["seconds"].as<BoutReal>();

  // Need to take derivatives in X for cross-field diffusion terms
  ASSERT0(mesh->xstart > 0);

  auto& options = alloptions[name];

  // Evolving variables e.g name is "h" or "h+"
  solver->add(Nn, std::string("N") + name);
  solver->add(Pn, std::string("P") + name);

  evolve_momentum = options["evolve_momentum"]
                        .doc("Evolve parallel neutral momentum?")
                        .withDefault<bool>(true);

  if (evolve_momentum) {
    solver->add(NVn, std::string("NV") + name);
  } else {
    output_warn.write(
        "WARNING: Not evolving neutral parallel momentum. NVn and Vn set to zero\n");
    NVn = 0.0;
    Vn = 0.0;
  }

  sheath_ydown = options["sheath_ydown"]
                     .doc("Enable wall boundary conditions at ydown")
                     .withDefault<bool>(true);

  sheath_yup = options["sheath_yup"]
                   .doc("Enable wall boundary conditions at yup")
                   .withDefault<bool>(true);

  nn_floor = options["nn_floor"]
                 .doc("A minimum density used when dividing NVn by Nn. "
                      "Normalised units.")
                 .withDefault(1e-8);

  pn_floor = nn_floor * (1./get<BoutReal>(alloptions["units"]["eV"]));

  precondition = options["precondition"]
                     .doc("Enable preconditioning in neutral model?")
                     .withDefault<bool>(true);

  lax_flux = options["lax_flux"]
                     .doc("Enable stabilising lax flux?")
                     .withDefault<bool>(true);

  // flux_limit =
  //     options["flux_limit"]
  //         .doc("Limit diffusive fluxes to fraction of thermal speed. <0 means off.")
  //         .withDefault(0.2);

  advection_limit_alpha =
      options["advection_limit_alpha"]
          .doc("Limit perpendicular advection fluxes to fraction of thermal speed. <0 means off.")
          .withDefault(1.0);

  conduction_limit_alpha = options["conduction_limit_alpha"]
    .doc("Scale heat flux limiter")
    .withDefault(1.0);

  viscosity_limit_alpha = options["viscosity_limit_alpha"]
    .doc("Scale momentum flux limiter")
    .withDefault(1.0);

  flux_limit_gamma =
      options["flux_limit_gamma"]
          .doc("Sharpness of flux limiter. 1 is very loose, 2 loose and 5 reasonably tight")
          .withDefault(2);

  override_limiter = options["override_limiter"]
                     .doc("Force conduction and viscosity limiters to use the advection limiter?")
                     .withDefault<bool>(false);

  legacy_limiter = options["legacy_limiter"]
                     .doc("Use old form of the flux limiter?")
                     .withDefault<bool>(false);

  maximum_mfp =
      options["maximum_mfp"]
          .doc("Add a pseudo-collisionality representing physical MFP limit to pressure diffusion model")
          .withDefault(0.1) 
                    / get<BoutReal>(alloptions["units"]["meters"]);

  diffusion_limit = options["diffusion_limit"]
                        .doc("Upper limit on diffusion coefficient [m^2/s]. <0 means off")
                        .withDefault(-1.0)
                    / (meters * meters / seconds); // Normalise

  neutral_viscosity = options["neutral_viscosity"]
                          .doc("Include neutral gas viscosity?")
                          .withDefault<bool>(true);

  neutral_conduction = options["neutral_conduction"]
                          .doc("Include neutral gas heat conduction?")
                          .withDefault<bool>(true);

  legacy_vth_limiter = options["legacy_vth_limiter"]
                          .doc("Use old formulation for Vth in limiter?")
                          .withDefault<bool>(true);

  diffusion_collisions_mode = options["diffusion_collisions_mode"]
      .doc("Can be legacy: all enabled collisions excl. IZ, or afn: CX, IZ and NN collisions")
      .withDefault<std::string>("legacy");

  if (precondition) {
    inv = std::unique_ptr<Laplacian>(Laplacian::create(&options["precon_laplace"]));

    inv->setInnerBoundaryFlags(INVERT_DC_GRAD | INVERT_AC_GRAD);
    inv->setOuterBoundaryFlags(INVERT_DC_GRAD | INVERT_AC_GRAD);

    inv->setCoefA(1.0);
  }

  // Optionally output time derivatives
  output_ddt =
      options["output_ddt"].doc("Save derivatives to output?").withDefault<bool>(false);

  diagnose =
      options["diagnose"].doc("Save additional diagnostics?").withDefault<bool>(false);

  AA = options["AA"].doc("Particle atomic mass. Proton = 1").withDefault(1.0);

  // Try to read the density source from the mesh
  // Units of particles per cubic meter per second
  density_source = 0.0;
  mesh->get(density_source, std::string("N") + name + "_src");
  // Allow the user to override the source
  density_source =
      alloptions[std::string("N") + name]["source"]
          .doc("Source term in ddt(N" + name + std::string("). Units [m^-3/s]"))
          .withDefault(density_source)
      / (Nnorm * Omega_ci);

  // Try to read the pressure source from the mesh
  // Units of Pascals per second
  pressure_source = 0.0;
  mesh->get(pressure_source, std::string("P") + name + "_src");
  // Allow the user to override the source
  pressure_source = alloptions[std::string("P") + name]["source"]
                        .doc(std::string("Source term in ddt(P") + name
                             + std::string("). Units [N/m^2/s]"))
                        .withDefault(pressure_source)
                    / (SI::qe * Nnorm * Tnorm * Omega_ci);

  // Set boundary condition defaults: Neumann for all but the diffusivity.
  // The dirichlet on diffusivity ensures no radial flux.
  // NV and V are ignored as they are hardcoded in the parallel BC code.
  alloptions[std::string("Dnn") + name]["bndry_all"] =
      alloptions[std::string("Dnn") + name]["bndry_all"].withDefault("dirichlet");
  alloptions[std::string("T") + name]["bndry_all"] =
      alloptions[std::string("T") + name]["bndry_all"].withDefault("neumann");
  alloptions[std::string("P") + name]["bndry_all"] =
      alloptions[std::string("P") + name]["bndry_all"].withDefault("neumann");
  alloptions[std::string("N") + name]["bndry_all"] =
      alloptions[std::string("N") + name]["bndry_all"].withDefault("neumann");

  // Pick up BCs from input file
  Dnn.setBoundary(std::string("Dnn") + name);
  Tn.setBoundary(std::string("T") + name);
  Pn.setBoundary(std::string("P") + name);
  Nn.setBoundary(std::string("N") + name);

  // All floored versions of variables get the same boundary as the original
  Tnlim.setBoundary(std::string("T") + name);
  Pnlim.setBoundary(std::string("P") + name);
  logPnlim.setBoundary(std::string("P") + name);
  Nnlim.setBoundary(std::string("N") + name);

  // Product of Dnn and another parameter has same BC as Dnn - see eqns to see why this is
  // necessary
  DnnNn.setBoundary(std::string("Dnn") + name);
  DnnPn.setBoundary(std::string("Dnn") + name);
  DnnNVn.setBoundary(std::string("Dnn") + name);
}

void NeutralMixed::transform(Options& state) {
  AUTO_TRACE();

  mesh->communicate(Nn, Pn, NVn);

  Nn.clearParallelSlices();
  Pn.clearParallelSlices();
  NVn.clearParallelSlices();

  Nn = floor(Nn, 0.0);
  Pn = floor(Pn, 0.0);

  // Nnlim Used where division by neutral density is needed
  Nnlim = floor(Nn, nn_floor);
  Tn = Pn / Nnlim;
  Tn.applyBoundary();

  Vn = NVn / (AA * Nnlim);
  Vnlim = Vn;

  Vn.applyBoundary("neumann");
  Vnlim.applyBoundary("neumann");

  Pnlim = floor(Pn, pn_floor);
  Pnlim.applyBoundary();

  Tnlim = Pnlim / Nnlim;

  /////////////////////////////////////////////////////
  // Parallel boundary conditions
  TRACE("Neutral boundary conditions");

  if (sheath_ydown) {
    for (RangeIterator r = mesh->iterateBndryLowerY(); !r.isDone(); r++) {
      for (int jz = 0; jz < mesh->LocalNz; jz++) {
        // Free boundary (constant gradient) density
        BoutReal nnwall =
            0.5 * (3. * Nn(r.ind, mesh->ystart, jz) - Nn(r.ind, mesh->ystart + 1, jz));
        if (nnwall < 0.0)
          nnwall = 0.0;

        BoutReal tnwall = Tn(r.ind, mesh->ystart, jz);

        Nn(r.ind, mesh->ystart - 1, jz) = 2 * nnwall - Nn(r.ind, mesh->ystart, jz);

        // Zero gradient temperature, heat flux added later
        Tn(r.ind, mesh->ystart - 1, jz) = tnwall;

        // Set pressure consistent at the boundary
        // Pn(r.ind, mesh->ystart - 1, jz) =
        //     2. * nnwall * tnwall - Pn(r.ind, mesh->ystart, jz);

        // Zero-gradient pressure
        Pn(r.ind, mesh->ystart - 1, jz) = Pn(r.ind, mesh->ystart, jz);
        Pnlim(r.ind, mesh->ystart - 1, jz) = Pnlim(r.ind, mesh->ystart, jz);

        // No flow into wall
        Vn(r.ind, mesh->ystart - 1, jz) = -Vn(r.ind, mesh->ystart, jz);
        Vnlim(r.ind, mesh->ystart - 1, jz) = -Vnlim(r.ind, mesh->ystart, jz);
        NVn(r.ind, mesh->ystart - 1, jz) = -NVn(r.ind, mesh->ystart, jz);
      }
    }
  }

  if (sheath_yup) {
    for (RangeIterator r = mesh->iterateBndryUpperY(); !r.isDone(); r++) {
      for (int jz = 0; jz < mesh->LocalNz; jz++) {
        // Free boundary (constant gradient) density
        BoutReal nnwall =
            0.5 * (3. * Nn(r.ind, mesh->yend, jz) - Nn(r.ind, mesh->yend - 1, jz));
        if (nnwall < 0.0)
          nnwall = 0.0;

        BoutReal tnwall = Tn(r.ind, mesh->yend, jz);

        Nn(r.ind, mesh->yend + 1, jz) = 2 * nnwall - Nn(r.ind, mesh->yend, jz);

        // Zero gradient temperature, heat flux added later
        Tn(r.ind, mesh->yend + 1, jz) = tnwall;

        // Zero-gradient pressure
        Pn(r.ind, mesh->yend + 1, jz) = Pn(r.ind, mesh->yend, jz);
        Pnlim(r.ind, mesh->yend + 1, jz) = Pnlim(r.ind, mesh->yend, jz);

        // No flow into wall
        Vn(r.ind, mesh->yend + 1, jz) = -Vn(r.ind, mesh->yend, jz);
        Vnlim(r.ind, mesh->yend + 1, jz) = -Vnlim(r.ind, mesh->yend, jz);
        NVn(r.ind, mesh->yend + 1, jz) = -NVn(r.ind, mesh->yend, jz);
      }
    }
  }

  // Set values in the state
  auto& localstate = state["species"][name];
  set(localstate["density"], Nn);
  set(localstate["AA"], AA); // Atomic mass
  set(localstate["pressure"], Pn);
  set(localstate["momentum"], NVn);
  set(localstate["velocity"], Vn);
  set(localstate["temperature"], Tn);
}

void NeutralMixed::finally(const Options& state) {
  AUTO_TRACE();
  auto& localstate = state["species"][name];

  // Logarithms used to calculate perpendicular velocity
  // V_perp = -Dnn * ( Grad_perp(Nn)/Nn + Grad_perp(Tn)/Tn )
  //
  // Grad(Pn) / Pn = Grad(Tn)/Tn + Grad(Nn)/Nn
  //               = Grad(logTn + logNn)
  // Field3D logNn = log(Nn);
  // Field3D logTn = log(Tn);

  logPnlim = log(Pnlim);
  logPnlim.applyBoundary();

  ///////////////////////////////////////////////////////
  // Calculate cross-field diffusion from collision frequency
  //
  //

  Field3D mfp_pseudo_nu =
    sqrt(floor(Tn, 1e-5) / AA) / maximum_mfp; // Pseudo-collisionality due to vessel size MFP limit

  if (localstate.isSet("collision_frequency")) {

    // Collisionality
    // Braginskii mode: plasma - self collisions and ei, neutrals - CX, IZ
    if (collision_names.empty()) {     /// Calculate only once - at the beginning

      if (diffusion_collisions_mode == "afn") {
        for (const auto& collision : localstate["collision_frequencies"].getChildren()) {

          std::string collision_name = collision.second.name();

          if (/// Charge exchange
              (collisionSpeciesMatch(    
                collision_name, name, "+", "cx", "partial")) or
              /// Ionisation
              (collisionSpeciesMatch(    
                collision_name, name, "+", "iz", "partial")) or
              /// Neutral-neutral collisions
              (collisionSpeciesMatch(    
                collision_name, name, name, "coll", "exact"))) {
                  collision_names.push_back(collision_name);
                }
        }
      // Legacy mode: all collisions and CX are included
      } else if (diffusion_collisions_mode == "legacy") {
        for (const auto& collision : localstate["collision_frequencies"].getChildren()) {

          std::string collision_name = collision.second.name();

          if (/// Charge exchange
              (collisionSpeciesMatch(    
                collision_name, name, "", "cx", "partial")) or
              /// Any collision (en, in, ee, ii, nn)
              (collisionSpeciesMatch(    
                collision_name, name, "", "coll", "partial"))) {
                  collision_names.push_back(collision_name);
                }
        }
        
      } else {
        throw BoutException("\ndiffusion_collisions_mode for {:s} must be either legacy or braginskii", name);
      }

      /// Write chosen collisions to log file
      output_info.write("\t{:s} neutral collisionality mode: '{:s}' using ",
                      name, diffusion_collisions_mode);
      for (const auto& collision : collision_names) {        
        output_info.write("{:s} ", collision);
      }
      output_info.write("\n");
      }

    /// Collect the collisionalities based on list of names
    nu = 0;
    for (const auto& collision_name : collision_names) {
      nu += GET_VALUE(Field3D, localstate["collision_frequencies"][collision_name]);
    }

    // Dnn = Vth^2 / sigma
    // This thermal speed is isotropic, so sqrt(T/m)
    Dnn_unlimited = (Tn / AA) / (nu + mfp_pseudo_nu);
  } else {
    Dnn_unlimited = (Tn / AA) / mfp_pseudo_nu;
  }

  if (legacy_vth_limiter) {
    vth = sqrt(Tn / AA);
  } else {
    vth = 0.25 * sqrt((8 * Tn) / (PI * AA));
  }

  // Legacy flux limiter: limit Dn upstream
  Dnn = 0;
  if (legacy_limiter) {
    Dmax = advection_limit_alpha * vth / (abs(Grad_perp(logPnlim)) + 1. / maximum_mfp);
    BOUT_FOR(i, Dmax.getRegion("RGN_NOBNDRY")) { Dnn[i] = BOUTMIN(Dnn_unlimited[i], Dmax[i]); }
  } else {
    Dmax = Dnn_unlimited;
    Dnn = Dnn_unlimited;
  }

  if (diffusion_limit > 0.0) {
    // Impose an upper limit on the diffusion coefficient
    BOUT_FOR(i, Dnn.getRegion("RGN_NOBNDRY")) {
      Dnn[i] = BOUTMIN(Dnn[i], diffusion_limit);
    }
  }

  mesh->communicate(Dnn);
  Dnn.clearParallelSlices();
  Dnn.applyBoundary();

  // Neutral diffusion parameters have the same boundary condition as Dnn
  DnnNn = Dnn * Nnlim;
  DnnPn = Dnn * Pnlim;
  DnnNVn = Dnn * NVn;

  DnnPn.applyBoundary();
  DnnNn.applyBoundary();
  DnnNVn.applyBoundary();

  // Heat conductivity 
  // Note: This is kappa_n = (5/2) * Pn / (m * nu)
  //       where nu is the collision frequency used in Dnn
  kappa_n = (5. / 2) * DnnNn;

  // Viscosity
  // Relationship between heat conduction and viscosity for neutral
  // gas Chapman, Cowling "The Mathematical Theory of Non-Uniform
  // Gases", CUP 1952 Ferziger, Kaper "Mathematical Theory of
  // Transport Processes in Gases", 1972
  // eta_n = (2. / 5) * m_n * kappa_n;
  //
  eta_n = AA * (5. / 2) * kappa_n;

  // These are for debugging only
  gradlogP = abs(Grad(logPnlim));
  gradperplogP = abs(Grad_perp(logPnlim));


  //// Calculate flux limiting factors for perpendicular transport only
  advection_factor = 1;
  conduction_factor = 1;
  viscosity_factor = 1;

  // Advection (of particles, pressure, momentum)
  if (advection_limit_alpha > 0.0) {
    Vector3D v_perp = -Dnn * Grad_perp(logPnlim);     // vector of perp velocity
    Field3D v_abs = sqrt(v_perp * v_perp);            // magintude: |v dot v|
    Field3D advection_flux_abs = Nnlim * v_abs;
    Field3D advection_limit = Nnlim * vth;          
    advection_factor = pow(1. + pow(advection_flux_abs / (advection_limit_alpha * advection_limit),
                                          flux_limit_gamma),-1./flux_limit_gamma);
  } else {
    advection_factor = 1;
  }

  // Conduction
  if (conduction_limit_alpha > 0.0 and neutral_conduction) {
    Vector3D heat_flux = -kappa_n * Grad_perp(Tn);  
    Field3D heat_flux_abs = sqrt(heat_flux * heat_flux);
    Field3D heat_limit = Pnlim * sqrt((2*Tnlim) / (PI*AA));  // 1D heat flux of 3D maxwellian (Stangeby)          
    conduction_factor = pow(1. + pow(heat_flux_abs / (conduction_limit_alpha * heat_limit),
                                          flux_limit_gamma),-1./flux_limit_gamma);
  } else {
    conduction_factor = 1;
  }

  // Viscosity
  if (viscosity_limit_alpha > 0.0 and neutral_viscosity) {
    Vector3D momentum_flux = -eta_n * Grad_perp(Vn);     
    Field3D momentum_flux_abs = sqrt(momentum_flux * momentum_flux);
    Field3D momentum_limit = Pnlim;    // Can't have more dynamic pressure than there is static pressure
    viscosity_factor = pow(1. + pow(momentum_flux_abs / (viscosity_limit_alpha * momentum_limit),
                                          flux_limit_gamma),-1./flux_limit_gamma);
  } else {
    viscosity_factor = 1;
  }

  // Force conduction/viscosity to use advection limiter like before
  if (override_limiter) {
    conduction_factor = advection_factor;
    viscosity_factor = advection_factor;
  }

  // Set all flux factors to 1, use limited Dnn instead (see upstream)
  if (legacy_limiter) {
    advection_factor = 1;
    conduction_factor = 1;
    viscosity_factor = 1;
  }

  

  if (sheath_ydown) {
    for (RangeIterator r = mesh->iterateBndryLowerY(); !r.isDone(); r++) {
      for (int jz = 0; jz < mesh->LocalNz; jz++) {
        Dnn(r.ind, mesh->ystart - 1, jz) = -Dnn(r.ind, mesh->ystart, jz);
        DnnNn(r.ind, mesh->ystart - 1, jz) = -DnnNn(r.ind, mesh->ystart, jz);
        DnnPn(r.ind, mesh->ystart - 1, jz) = -DnnPn(r.ind, mesh->ystart, jz);
        DnnNVn(r.ind, mesh->ystart - 1, jz) = -DnnNVn(r.ind, mesh->ystart, jz);
      }
    }
  }

  if (sheath_yup) {
    for (RangeIterator r = mesh->iterateBndryUpperY(); !r.isDone(); r++) {
      for (int jz = 0; jz < mesh->LocalNz; jz++) {
        Dnn(r.ind, mesh->yend + 1, jz) = -Dnn(r.ind, mesh->yend, jz);
        DnnNn(r.ind, mesh->yend + 1, jz) = -DnnNn(r.ind, mesh->yend, jz);
        DnnPn(r.ind, mesh->yend + 1, jz) = -DnnPn(r.ind, mesh->yend, jz);
        DnnNVn(r.ind, mesh->yend + 1, jz) = -DnnNVn(r.ind, mesh->yend, jz);
      }
    }
  }

  // Sound speed appearing in Lax flux for advection terms
  sound_speed = 0;
  if (lax_flux) {
    sound_speed = sqrt(Tn * (5. / 3) / AA);
  }


<<<<<<< HEAD
=======
  // Viscosity
  // Relationship between heat conduction and viscosity for neutral
  // gas Chapman, Cowling "The Mathematical Theory of Non-Uniform
  // Gases", CUP 1952 Ferziger, Kaper "Mathematical Theory of
  // Transport Processes in Gases", 1972
  // eta_n = (2. / 5) * m_n * kappa_n;
  //
  eta_n = AA * (2. / 5) * kappa_n;
>>>>>>> 6948efe1

  /////////////////////////////////////////////////////
  // Neutral density
  TRACE("Neutral density");

  perp_nn_adv_src = Div_a_Grad_perp_upwind_flows(DnnNn * advection_factor, logPnlim,       // Perpendicular advection
                                   particle_flow_xlow,
                                   particle_flow_ylow);                 

  par_nn_adv_src = FV::Div_par_mod<ParLimiter>(Nn, Vn, sound_speed);    // Parallel advection

  ddt(Nn) =
    - par_nn_adv_src
    + perp_nn_adv_src
    ;

  Sn = density_source; // Save for possible output
  if (localstate.isSet("density_source")) {
    Sn += get<Field3D>(localstate["density_source"]);
  }
  ddt(Nn) += Sn; // Always add density_source

  /////////////////////////////////////////////////////
  // Neutral pressure
  TRACE("Neutral pressure");

  ddt(Pn) = 
    - FV::Div_par_mod<ParLimiter>(Pn, Vn, sound_speed)                  // Parallel advection
    - (2. / 3) * Pn * Div_par(Vn)                                       // Parallel compression
<<<<<<< HEAD
    + Div_a_Grad_perp_upwind_flows(
          (5. / 3) * DnnPn * advection_factor, logPnlim,            // Perpendicular advection
          energy_flow_xlow, energy_flow_ylow)  
=======
    + Div_a_Grad_perp_upwind_flows((5. / 3) * DnnPn, logPnlim,          // Perpendicular advection
                                   energy_flow_xlow, energy_flow_ylow);  
>>>>>>> 6948efe1
     ;
  // The factor here is likely 5/2 as we're advecting internal energy and pressure.
  // Doing this still leaves a heat imbalance factor of 0.11 in the cells, but better than 0.33 with 3/2.
  energy_flow_xlow *= 5/2; 
  energy_flow_ylow *= 5/2;


  if (neutral_conduction) {
<<<<<<< HEAD
    ddt(Pn) += 
      (2. / 3) * Div_a_Grad_perp_upwind(DnnNn * conduction_factor, Tn)                      // Perpendicular conduction
      + FV::Div_par_K_Grad_par(kappa_n * conduction_factor, Tn)                             // Parallel conduction
=======
    ddt(Pn) += (2. / 3) * Div_a_Grad_perp_upwind_flows(kappa_n, Tn,
                        conduction_flow_xlow, conduction_flow_ylow);    // Perpendicular conduction
      + FV::Div_par_K_Grad_par(kappa_n, Tn)                               // Parallel conduction
>>>>>>> 6948efe1
      ;
  }

    // The factor here is likely 3/2 as this is pure energy flow, but needs checking.
  conduction_flow_xlow *= 3/2;
  conduction_flow_ylow *= 3/2;
  
  Sp = pressure_source;
  if (localstate.isSet("energy_source")) {
    Sp += (2. / 3) * get<Field3D>(localstate["energy_source"]);
  }
  ddt(Pn) += Sp;


  if (evolve_momentum) {

    /////////////////////////////////////////////////////
    // Neutral momentum
    TRACE("Neutral momentum");

    ddt(NVn) =
        -AA * FV::Div_par_fvv<ParLimiter>(Nnlim, Vn, sound_speed)       // Parallel advection
        - Grad_par(Pn)                                                  // Pressure gradient
      + Div_a_Grad_perp_upwind_flows(
            DnnNVn * advection_factor, logPnlim,                    // Perpendicular advection
            momentum_flow_xlow,
            momentum_flow_ylow) 
      ;

    if (neutral_viscosity) {
      // NOTE: The following viscosity terms are not (yet) balanced
      //       by a viscous heating term

      Field3D momentum_source = FV::Div_a_Grad_perp(eta_n * viscosity_factor, Vn)  // Perpendicular viscosity
              + FV::Div_par_K_Grad_par(eta_n * viscosity_factor, Vn)               // Parallel viscosity
      ;

      ddt(NVn) += momentum_source; // Viscosity
      ddt(Pn) += -(2. /3) * Vn * momentum_source;                       // Viscous heating

    }

    if (localstate.isSet("momentum_source")) {
      Snv = get<Field3D>(localstate["momentum_source"]);
      ddt(NVn) += Snv;
    }

  } else {
    ddt(NVn) = 0;
    Snv = 0;
  }

  BOUT_FOR(i, Pn.getRegion("RGN_ALL")) {
    if ((Pn[i] < pn_floor * 1e-2) && (ddt(Pn)[i] < 0.0)) {
      ddt(Pn)[i] = 0.0;
    }
    if ((Nn[i] < nn_floor * 1e-2) && (ddt(Nn)[i] < 0.0)) {
      ddt(Nn)[i] = 0.0;
    }
  }

  // Scale time derivatives
  if (state.isSet("scale_timederivs")) {
    Field3D scale_timederivs = get<Field3D>(state["scale_timederivs"]);
    ddt(Nn) *= scale_timederivs;
    ddt(Pn) *= scale_timederivs;
    ddt(NVn) *= scale_timederivs;
  }

#if CHECKLEVEL >= 1
  for (auto& i : Nn.getRegion("RGN_NOBNDRY")) {
    if (!std::isfinite(ddt(Nn)[i])) {
      throw BoutException("ddt(N{}) non-finite at {}\n", name, i);
    }
    if (!std::isfinite(ddt(Pn)[i])) {
      throw BoutException("ddt(P{}) non-finite at {}\n", name, i);
    }
    if (!std::isfinite(ddt(NVn)[i])) {
      throw BoutException("ddt(NV{}) non-finite at {}\n", name, i);
    }
  }
#endif
}

void NeutralMixed::outputVars(Options& state) {
  // Normalisations
  auto Nnorm = get<BoutReal>(state["Nnorm"]);
  auto Tnorm = get<BoutReal>(state["Tnorm"]);
  auto Omega_ci = get<BoutReal>(state["Omega_ci"]);
  auto Cs0 = get<BoutReal>(state["Cs0"]);
  auto rho_s0 = get<BoutReal>(state["rho_s0"]);
  const BoutReal Pnorm = SI::qe * Tnorm * Nnorm;

  state[std::string("N") + name].setAttributes({{"time_dimension", "t"},
                                                {"units", "m^-3"},
                                                {"conversion", Nnorm},
                                                {"standard_name", "density"},
                                                {"long_name", name + " number density"},
                                                {"species", name},
                                                {"source", "neutral_mixed"}});

  state[std::string("P") + name].setAttributes({{"time_dimension", "t"},
                                                {"units", "Pa"},
                                                {"conversion", Pnorm},
                                                {"standard_name", "pressure"},
                                                {"long_name", name + " pressure"},
                                                {"species", name},
                                                {"source", "neutral_mixed"}});

  state[std::string("NV") + name].setAttributes(
      {{"time_dimension", "t"},
       {"units", "kg / m^2 / s"},
       {"conversion", SI::Mp * Nnorm * Cs0},
       {"standard_name", "momentum"},
       {"long_name", name + " parallel momentum"},
       {"species", name},
       {"source", "neutral_mixed"}});

  if (output_ddt) {
    set_with_attrs(
        state[std::string("ddt(N") + name + std::string(")")], ddt(Nn),
        {{"time_dimension", "t"},
         {"units", "m^-3 s^-1"},
         {"conversion", Nnorm * Omega_ci},
         {"long_name", std::string("Rate of change of ") + name + " number density"},
         {"source", "neutral_mixed"}});
    set_with_attrs(state[std::string("ddt(P") + name + std::string(")")], ddt(Pn),
                   {{"time_dimension", "t"},
                    {"units", "Pa s^-1"},
                    {"conversion", Pnorm * Omega_ci},
                    {"source", "neutral_mixed"}});
    set_with_attrs(state[std::string("ddt(NV") + name + std::string(")")], ddt(NVn),
                   {{"time_dimension", "t"},
                    {"units", "kg m^-2 s^-2"},
                    {"conversion", SI::Mp * Nnorm * Cs0 * Omega_ci},
                    {"source", "neutral_mixed"}});
  }
  if (diagnose) {
    set_with_attrs(state[std::string("T") + name], Tn,
                   {{"time_dimension", "t"},
                    {"units", "eV"},
                    {"conversion", Tnorm},
                    {"standard_name", "temperature"},
                    {"long_name", name + " temperature"},
                    {"source", "neutral_mixed"}});
    set_with_attrs(state[std::string("Dnn") + name], Dnn,
                   {{"time_dimension", "t"},
                    {"units", "m^2/s"},
                    {"conversion", Cs0 * Cs0 / Omega_ci},
                    {"standard_name", "diffusion coefficient"},
                    {"long_name", name + " diffusion coefficient"},
                    {"source", "neutral_mixed"}});
    set_with_attrs(state[std::string("Dnn_unlim") + name], Dnn_unlimited,
                   {{"time_dimension", "t"},
                    {"units", "m^2/s"},
                    {"conversion", Cs0 * Cs0 / Omega_ci},
                    {"standard_name", "unlimited diffusion coefficient"},
                    {"long_name", name + " unlimited diffusion coefficient"},
                    {"source", "neutral_mixed"}});
    set_with_attrs(state[std::string("Dmax_") + name], Dmax,
                   {{"time_dimension", "t"},
                    {"units", "m^2/s"},
                    {"conversion", Cs0 * Cs0 / Omega_ci},
                    {"standard_name", "max diffusion coefficient"},
                    {"long_name", name + " max diffusion coefficient"},
                    {"source", "neutral_mixed"}});
    set_with_attrs(state[std::string("gradlogP_") + name], gradlogP,
                   {{"time_dimension", "t"},
                    {"units", "m^-1"},
                    {"conversion", 1 / rho_s0},
                    {"standard_name", "inv. P gradient length scale"},
                    {"long_name", name + " inv. P gradient length scale"},
                    {"source", "neutral_mixed"}});
    set_with_attrs(state[std::string("gradperplogP_") + name], gradperplogP,
                   {{"time_dimension", "t"},
                    {"units", "m^-1"},
                    {"conversion", 1 / rho_s0},
                    {"standard_name", "inv. P perp gradient length scale"},
                    {"long_name", name + " inv. P perp gradient length scale"},
                    {"source", "neutral_mixed"}});
    set_with_attrs(state[std::string("advection_factor_") + name], advection_factor,
                   {{"time_dimension", "t"},
                    {"units", ""},
                    {"conversion", 1.0},
                    {"standard_name", "flux factor"},
                    {"long_name", name + " particle flux factor"},
                    {"species", name},
                    {"source", "neutral_mixed"}});
    set_with_attrs(state[std::string("conduction_factor_") + name], conduction_factor,
                   {{"time_dimension", "t"},
                    {"units", ""},
                    {"conversion", 1.0},
                    {"standard_name", "flux factor"},
                    {"long_name", name + " conduction_factor"},
                    {"species", name},
                    {"source", "neutral_mixed"}});
    set_with_attrs(state[std::string("viscosity_factor_") + name], viscosity_factor,
                   {{"time_dimension", "t"},
                    {"units", ""},
                    {"conversion", 1.0},
                    {"standard_name", "flux factor"},
                    {"long_name", name + " viscosity_factor"},
                    {"species", name},
                    {"source", "neutral_mixed"}});
    set_with_attrs(state[std::string("SN") + name], Sn,
                   {{"time_dimension", "t"},
                    {"units", "m^-3 s^-1"},
                    {"conversion", Nnorm * Omega_ci},
                    {"standard_name", "density source"},
                    {"long_name", name + " number density source"},
                    {"source", "neutral_mixed"}});
    set_with_attrs(state[std::string("SP") + name], Sp,
                   {{"time_dimension", "t"},
                    {"units", "Pa s^-1"},
                    {"conversion", SI::qe * Tnorm * Nnorm * Omega_ci},
                    {"standard_name", "pressure source"},
                    {"long_name", name + " pressure source"},
                    {"source", "neutral_mixed"}});
    set_with_attrs(state[std::string("SNV") + name], Snv,
                   {{"time_dimension", "t"},
                    {"units", "kg m^-2 s^-2"},
                    {"conversion", SI::Mp * Nnorm * Cs0 * Omega_ci},
                    {"standard_name", "momentum source"},
                    {"long_name", name + " momentum source"},
                    {"source", "neutral_mixed"}});
    set_with_attrs(state[std::string("S") + name + std::string("_src")], density_source,
                   {{"time_dimension", "t"},
                    {"units", "m^-3 s^-1"},
                    {"conversion", Nnorm * Omega_ci},
                    {"standard_name", "density source"},
                    {"long_name", name + " number density source"},
                    {"species", name},
                    {"source", "neutral_mixed"}});
    set_with_attrs(state[std::string("P") + name + std::string("_src")], pressure_source,
                   {{"time_dimension", "t"},
                    {"units", "Pa s^-1"},
                    {"conversion", Pnorm * Omega_ci},
                    {"standard_name", "pressure source"},
                    {"long_name", name + " pressure source"},
                    {"species", name},
                    {"source", "neutral_mixed"}});
    set_with_attrs(state[std::string("S") + name + std::string("_perp_adv")], perp_nn_adv_src,
                   {{"time_dimension", "t"},
                    {"units", "m^-3 s^-1"},
                    {"conversion", Nnorm * Omega_ci},
                    {"standard_name", "density source due to perp advection"},
                    {"long_name", name + " number density source due to perp advection"},
                    {"species", name},
                    {"source", "neutral_mixed"}});
    set_with_attrs(state[std::string("S") + name + std::string("_par_adv")], par_nn_adv_src,
                   {{"time_dimension", "t"},
                    {"units", "m^-3 s^-1"},
                    {"conversion", Nnorm * Omega_ci},
                    {"standard_name", "density source due to par advection"},
                    {"long_name", name + " number density source due to par advection"},
                    {"species", name},
                    {"source", "neutral_mixed"}});

    if (particle_flow_xlow.isAllocated()) {
      set_with_attrs(state[std::string("ParticleFlow_") + name + std::string("_xlow")], particle_flow_xlow,
                   {{"time_dimension", "t"},
                    {"units", "s^-1"},
                    {"conversion", rho_s0 * SQ(rho_s0) * Nnorm * Omega_ci},
                    {"standard_name", "particle flow"},
                    {"long_name", name + " particle flow in X. Note: May be incomplete."},
                    {"species", name},
                    {"source", "neutral_mixed"}});
    }
    if (particle_flow_ylow.isAllocated()) {
      set_with_attrs(state[std::string("ParticleFlow_") + name + std::string("_ylow")], particle_flow_ylow,
                   {{"time_dimension", "t"},
                    {"units", "s^-1"},
                    {"conversion", rho_s0 * SQ(rho_s0) * Nnorm * Omega_ci},
                    {"standard_name", "particle flow"},
                    {"long_name", name + " particle flow in Y. Note: May be incomplete."},
                    {"species", name},
                    {"source", "evolve_density"}});
    }
    if (momentum_flow_xlow.isAllocated()) {
      set_with_attrs(state[std::string("MomentumFlow_") + name + std::string("_xlow")], momentum_flow_xlow,
                   {{"time_dimension", "t"},
                    {"units", "N"},
                    {"conversion", rho_s0 * SQ(rho_s0) * SI::Mp * Nnorm * Cs0 * Omega_ci},
                    {"standard_name", "momentum flow"},
                    {"long_name", name + " momentum flow in X. Note: May be incomplete."},
                    {"species", name},
                    {"source", "evolve_momentum"}});
    }
    if (momentum_flow_ylow.isAllocated()) {
      set_with_attrs(state[std::string("MomentumFlow_") + name + std::string("_ylow")], momentum_flow_ylow,
                   {{"time_dimension", "t"},
                    {"units", "N"},
                    {"conversion", rho_s0 * SQ(rho_s0) * SI::Mp * Nnorm * Cs0 * Omega_ci},
                    {"standard_name", "momentum flow"},
                    {"long_name", name + " momentum flow in Y. Note: May be incomplete."},
                    {"species", name},
                    {"source", "evolve_momentum"}});
    }
    if (energy_flow_xlow.isAllocated()) {
      set_with_attrs(state[std::string("EnergyFlow_") + name + std::string("_xlow")], energy_flow_xlow,
                   {{"time_dimension", "t"},
                    {"units", "W"},
                    {"conversion", rho_s0 * SQ(rho_s0) * Pnorm * Omega_ci},
                    {"standard_name", "power"},
                    {"long_name", name + " power through X cell face. Note: May be incomplete."},
                    {"species", name},
                    {"source", "evolve_pressure"}});
    }
    if (energy_flow_ylow.isAllocated()) {
      set_with_attrs(state[std::string("EnergyFlow_") + name + std::string("_ylow")], energy_flow_ylow,
                   {{"time_dimension", "t"},
                    {"units", "W"},
                    {"conversion", rho_s0 * SQ(rho_s0) * Pnorm * Omega_ci},
                    {"standard_name", "power"},
                    {"long_name", name + " power through Y cell face. Note: May be incomplete."},
                    {"species", name},
                    {"source", "evolve_pressure"}});
    }
    if (conduction_flow_xlow.isAllocated()) {
      set_with_attrs(state[std::string("ConductionFlow_") + name + std::string("_xlow")],conduction_flow_xlow,
                   {{"time_dimension", "t"},
                    {"units", "W"},
                    {"conversion", rho_s0 * SQ(rho_s0) * Pnorm * Omega_ci},
                    {"standard_name", "power"},
                    {"long_name", name + " conducted power through X cell face. Note: May be incomplete."},
                    {"species", name},
                    {"source", "evolve_pressure"}});
    }
    if (conduction_flow_ylow.isAllocated()) {
      set_with_attrs(state[std::string("ConductionFlow_") + name + std::string("_ylow")], conduction_flow_ylow,
                   {{"time_dimension", "t"},
                    {"units", "W"},
                    {"conversion", rho_s0 * SQ(rho_s0) * Pnorm * Omega_ci},
                    {"standard_name", "power"},
                    {"long_name", name + " conducted power through Y cell face. Note: May be incomplete."},
                    {"species", name},
                    {"source", "evolve_pressure"}});
    }
  }
}

void NeutralMixed::precon(const Options& state, BoutReal gamma) {
  if (!precondition) {
    return;
  }

  // Neutral gas diffusion
  // Solve (1 - gamma*Dnn*Delp2)^{-1}

  Field3D coef = -gamma * Dnn;

  if (state.isSet("scale_timederivs")) {
    coef *= get<Field3D>(state["scale_timederivs"]);
  }

  inv->setCoefD(coef);

  ddt(Nn) = inv->solve(ddt(Nn));
  if (evolve_momentum) {
    ddt(NVn) = inv->solve(ddt(NVn));
  }
  ddt(Pn) = inv->solve(ddt(Pn));
}<|MERGE_RESOLUTION|>--- conflicted
+++ resolved
@@ -438,7 +438,7 @@
   // Transport Processes in Gases", 1972
   // eta_n = (2. / 5) * m_n * kappa_n;
   //
-  eta_n = AA * (5. / 2) * kappa_n;
+  eta_n = AA * (2. / 5) * kappa_n;
 
   // These are for debugging only
   gradlogP = abs(Grad(logPnlim));
@@ -528,17 +528,6 @@
   }
 
 
-<<<<<<< HEAD
-=======
-  // Viscosity
-  // Relationship between heat conduction and viscosity for neutral
-  // gas Chapman, Cowling "The Mathematical Theory of Non-Uniform
-  // Gases", CUP 1952 Ferziger, Kaper "Mathematical Theory of
-  // Transport Processes in Gases", 1972
-  // eta_n = (2. / 5) * m_n * kappa_n;
-  //
-  eta_n = AA * (2. / 5) * kappa_n;
->>>>>>> 6948efe1
 
   /////////////////////////////////////////////////////
   // Neutral density
@@ -568,14 +557,9 @@
   ddt(Pn) = 
     - FV::Div_par_mod<ParLimiter>(Pn, Vn, sound_speed)                  // Parallel advection
     - (2. / 3) * Pn * Div_par(Vn)                                       // Parallel compression
-<<<<<<< HEAD
     + Div_a_Grad_perp_upwind_flows(
-          (5. / 3) * DnnPn * advection_factor, logPnlim,            // Perpendicular advection
+          (5. / 3) * DnnPn * advection_factor, logPnlim,                // Perpendicular advection
           energy_flow_xlow, energy_flow_ylow)  
-=======
-    + Div_a_Grad_perp_upwind_flows((5. / 3) * DnnPn, logPnlim,          // Perpendicular advection
-                                   energy_flow_xlow, energy_flow_ylow);  
->>>>>>> 6948efe1
      ;
   // The factor here is likely 5/2 as we're advecting internal energy and pressure.
   // Doing this still leaves a heat imbalance factor of 0.11 in the cells, but better than 0.33 with 3/2.
@@ -584,15 +568,9 @@
 
 
   if (neutral_conduction) {
-<<<<<<< HEAD
     ddt(Pn) += 
-      (2. / 3) * Div_a_Grad_perp_upwind(DnnNn * conduction_factor, Tn)                      // Perpendicular conduction
+      (2. / 3) * Div_a_Grad_perp_upwind(kappa_n * conduction_factor, Tn)                      // Perpendicular conduction
       + FV::Div_par_K_Grad_par(kappa_n * conduction_factor, Tn)                             // Parallel conduction
-=======
-    ddt(Pn) += (2. / 3) * Div_a_Grad_perp_upwind_flows(kappa_n, Tn,
-                        conduction_flow_xlow, conduction_flow_ylow);    // Perpendicular conduction
-      + FV::Div_par_K_Grad_par(kappa_n, Tn)                               // Parallel conduction
->>>>>>> 6948efe1
       ;
   }
 
