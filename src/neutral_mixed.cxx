--- conflicted
+++ resolved
@@ -391,17 +391,23 @@
     + Div_a_Grad_perp_upwind_flows((5. / 3) * DnnPn, logPnlim,          // Perpendicular advection
                                    energy_flow_xlow, energy_flow_ylow)  
      ;
-  energy_flow_xlow *= 3/2; // Note: Should this be 5/2?
-  energy_flow_ylow *= 3/2;
+  // The factor here is likely 5/2 as we're advecting internal energy and pressure.
+  // Doing this still leaves a heat imbalance factor of 0.11 in the cells, but better than 0.33 with 3/2.
+  energy_flow_xlow *= 5/2; 
+  energy_flow_ylow *= 5/2;
 
   
 
   if (neutral_conduction) {
-    ddt(Pn) += 
-      (2. / 3) * Div_a_Grad_perp_upwind(kappa_n, Tn)                      // Perpendicular conduction
+    ddt(Pn) += (2. / 3) Div_a_Grad_perp_upwind_flows(kappa_n, Tn,
+                        conduction_flow_xlow, conduction_flow_ylow)    // Perpendicular conduction
       + FV::Div_par_K_Grad_par(kappa_n, Tn)                               // Parallel conduction
       ;
   }
+
+    // The factor here is likely 3/2 as this is pure energy flow, but needs checking.
+  conduction_flow_xlow *= 3/2;
+  conduction_flow_ylow *= 3/2;
   
   Sp = pressure_source;
   if (localstate.isSet("energy_source")) {
@@ -447,41 +453,6 @@
     Snv = 0;
   }
 
-<<<<<<< HEAD
-=======
-  /////////////////////////////////////////////////////
-  // Neutral pressure
-  TRACE("Neutral pressure");
-
-  ddt(Pn) = - FV::Div_par_mod<ParLimiter>(Pn, Vn, sound_speed) // Parallel advection
-            - (2. / 3) * Pn * Div_par(Vn)                      // Compression
-    + Div_a_Grad_perp_upwind_flows(DnnPn, logPnlim,
-                                   energy_flow_xlow, energy_flow_ylow) // Perpendicular advection
-     ;
-
-  // The factor here is likely 5/2 as we're advecting internal energy and pressure.
-  // Doing this still leaves a heat imbalance factor of 0.11 in the cells, but better than 0.33 with 3/2.
-  energy_flow_xlow *= 5/2; 
-  energy_flow_ylow *= 5/2;
-
-  if (neutral_conduction) {
-    ddt(Pn) += Div_a_Grad_perp_upwind_flows(DnnNn, Tn,
-                        conduction_flow_xlow, conduction_flow_ylow)    // Perpendicular conduction
-      + FV::Div_par_K_Grad_par(DnnNn, Tn)        // Parallel conduction
-      ;
-  }
-
-  // The factor here is likely 3/2 as this is pure energy flow, but needs checking.
-  conduction_flow_xlow *= 3/2;
-  conduction_flow_ylow *= 3/2;
-  
-  Sp = pressure_source;
-  if (localstate.isSet("energy_source")) {
-    Sp += (2. / 3) * get<Field3D>(localstate["energy_source"]);
-  }
-  ddt(Pn) += Sp;
-
->>>>>>> c095e434
   BOUT_FOR(i, Pn.getRegion("RGN_ALL")) {
     if ((Pn[i] < pn_floor * 1e-2) && (ddt(Pn)[i] < 0.0)) {
       ddt(Pn)[i] = 0.0;
