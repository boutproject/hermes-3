--- conflicted
+++ resolved
@@ -363,22 +363,15 @@
   /////////////////////////////////////////////////////
   // Neutral density
   TRACE("Neutral density");
-<<<<<<< HEAD
-  ddt(Nn) = -FV::Div_par_mod<hermes::Limiter>(Nn, Vn, sound_speed, particle_flow_ylow) // Advection
-            + Div_a_Grad_perp_nonorthog(DnnNn, logPnlim) // Perpendicular diffusion
-      ;
-=======
-
-
   ddt(Nn) =
     - FV::Div_par_mod<ParLimiter>(
                   Nn, Vn, sound_speed, pf_adv_par_ylow) // Parallel advection
                   
-    + Div_a_Grad_perp_flows(DnnNn, logPnlim,
-                                   pf_adv_perp_xlow,
-                                   pf_adv_perp_ylow);    // Perpendicular advection
+    + Div_a_Grad_perp_nonorthog(DnnNn, logPnlim) // Perpendicular diffusion
+   // + Div_a_Grad_perp_flows(DnnNn, logPnlim,
+   //                                pf_adv_perp_xlow,
+   //                               pf_adv_perp_ylow);    // Perpendicular advection
     ;
->>>>>>> 1e067b86
 
   Sn = density_source; // Save for possible output
   if (localstate.isSet("density_source")) {
@@ -394,10 +387,11 @@
                     Pn, Vn, sound_speed, ef_adv_par_ylow)
 
             - (2. / 3) * Pn * Div_par(Vn)                // Compression
-            + (5. / 3) * Div_a_Grad_perp_flows(          // Perpendicular advection
-
-                    DnnPn, logPnlim,
-                    ef_adv_perp_xlow, ef_adv_perp_ylow)  
+
+            + (5. / 3) * Div_a_Grad_perp_nonorthog(DnnNn, logPnlim) // Perpendicular diffusion
+            //+ (5. / 3) * Div_a_Grad_perp_flows(          // Perpendicular advection
+            //        DnnPn, logPnlim,
+            //        ef_adv_perp_xlow, ef_adv_perp_ylow)  
      ;
 
   // The factor here is 5/2 as we're advecting internal energy and pressure.
@@ -406,9 +400,11 @@
   ef_adv_perp_ylow *= 5/2;
 
   if (neutral_conduction) {
-    ddt(Pn) += (2. / 3) * Div_a_Grad_perp_flows(
-                    kappa_n, Tn,                            // Perpendicular conduction
-                    ef_cond_perp_xlow, ef_cond_perp_ylow)
+    ddt(Pn) += 
+               (2. / 3) * Div_a_Grad_perp_nonorthog(kappa_n, Tn) // Perpendicular diffusion
+             //(2. / 3) * Div_a_Grad_perp_flows(
+             //       kappa_n, Tn,                            // Perpendicular conduction
+             //       ef_cond_perp_xlow, ef_cond_perp_ylow)
 
             + (2. / 3) * Div_par_K_Grad_par_mod(kappa_n, Tn,           // Parallel conduction 
                       ef_cond_par_ylow,        
@@ -434,22 +430,16 @@
     TRACE("Neutral momentum");
 
     ddt(NVn) =
-<<<<<<< HEAD
-        -AA * FV::Div_par_fvv<hermes::Limiter>(Nnlim, Vn, sound_speed) // Momentum flow
-        - Grad_par(Pn)                                                 // Pressure gradient
-        + Div_a_Grad_perp_nonorthog(DnnNVn, logPnlim) // Perpendicular diffusion
-        ;
-=======
         -AA * FV::Div_par_fvv<ParLimiter>(             // Momentum flow
               Nnlim, Vn, sound_speed)                  
 
         - Grad_par(Pn)                                 // Pressure gradient
         
-        + Div_a_Grad_perp_flows(DnnNVn, logPnlim,
-                                     mf_adv_perp_xlow,
-                                     mf_adv_perp_ylow) // Perpendicular advection
+        + Div_a_Grad_perp_nonorthog(DnnNVn, logPnlim) // Perpendicular diffusion
+       // + Div_a_Grad_perp_flows(DnnNVn, logPnlim,
+       //                              mf_adv_perp_xlow,
+       //                              mf_adv_perp_ylow) // Perpendicular advection
       ;
->>>>>>> 1e067b86
 
     if (neutral_viscosity) {
       // NOTE: The following viscosity terms are not (yet) balanced
@@ -460,15 +450,11 @@
       // Transport Processes in Gases", 1972
       // eta_n = (2. / 5) * kappa_n;
 
-<<<<<<< HEAD
-      ddt(NVn) += AA * Div_a_Grad_perp_nonorthog((2. / 5) * DnnNn, Vn)    // Perpendicular viscosity
-                + AA * FV::Div_par_K_Grad_par((2. / 5) * DnnNn, Vn) // Parallel viscosity
-        ;
-=======
-      Field3D viscosity_source = AA * Div_a_Grad_perp_flows(
-                                eta_n, Vn,              // Perpendicular viscosity
-                                mf_visc_perp_xlow,
-                                mf_visc_perp_ylow)    
+      Field3D viscosity_source = AA * Div_a_Grad_perp_nonorthog(eta_n, Vn)    // Perpendicular viscosity
+                               // AA * Div_a_Grad_perp_flows(
+                               // eta_n, Vn,              // Perpendicular viscosity
+                               // mf_visc_perp_xlow,
+                               // mf_visc_perp_ylow)    
                               
                               + AA * Div_par_K_Grad_par_mod(               // Parallel viscosity 
                                 eta_n, Vn,
@@ -478,7 +464,6 @@
 
       ddt(NVn) += viscosity_source;
       ddt(Pn)  += -(2. /3) * Vn * viscosity_source;
->>>>>>> 1e067b86
     }
 
     if (localstate.isSet("momentum_source")) {
@@ -492,28 +477,6 @@
     ddt(NVn) = 0;
     Snv = 0;
   }
-
-<<<<<<< HEAD
-  /////////////////////////////////////////////////////
-  // Neutral pressure
-  TRACE("Neutral pressure");
-
-  ddt(Pn) = -FV::Div_par_mod<hermes::Limiter>(Pn, Vn, sound_speed, energy_flow_ylow) // Advection
-            - (2. / 3) * Pn * Div_par(Vn)                          // Compression
-            + Div_a_Grad_perp_nonorthog(DnnPn, logPnlim) // Perpendicular diffusion
-            + Div_a_Grad_perp_nonorthog(DnnNn, Tn)       // Conduction
-            + FV::Div_par_K_Grad_par(DnnNn, Tn)    // Parallel conduction
-      ;
-
-  energy_flow_ylow *= 5./2;
-
-  Sp = pressure_source;
-  if (localstate.isSet("energy_source")) {
-    Sp += (2. / 3) * get<Field3D>(localstate["energy_source"]);
-  }
-  ddt(Pn) += Sp;
-=======
->>>>>>> 1e067b86
 
   BOUT_FOR(i, Pn.getRegion("RGN_ALL")) {
     if ((Pn[i] < pressure_floor * 1e-2) && (ddt(Pn)[i] < 0.0)) {
