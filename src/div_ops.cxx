--- conflicted
+++ resolved
@@ -69,16 +69,6 @@
 ////////////////////////////////////////////////////////////////////////////////////////////////
 // XPPM methods
 
-<<<<<<< HEAD
-BoutReal BOUTMIN(const BoutReal& a, const BoutReal& b, const BoutReal& c,
-                 const BoutReal& d) {
-  BoutReal r1 = (a < b) ? a : b;
-  BoutReal r2 = (c < d) ? c : d;
-  return (r1 < r2) ? r1 : r2;
-}
-
-=======
->>>>>>> ef06c1ea
 struct Stencil1D {
   // Cell centre values
   BoutReal c, m, p, mm, pp;
@@ -87,18 +77,6 @@
   BoutReal L, R;
 };
 
-<<<<<<< HEAD
-// First order upwind for testing
-void Upwind(Stencil1D& n, const BoutReal h) { n.L = n.R = n.c; }
-
-// Fromm method
-void Fromm(Stencil1D& n, const BoutReal h) {
-  n.L = n.c - 0.25 * (n.p - n.m);
-  n.R = n.c + 0.25 * (n.p - n.m);
-}
-
-=======
->>>>>>> ef06c1ea
 /// The minmod function returns the value with the minimum magnitude
 /// If the inputs have different signs then returns zero
 BoutReal minmod(BoutReal a, BoutReal b, BoutReal c) {
@@ -111,114 +89,13 @@
   return SIGN(a) * BOUTMIN(fabs(a), fabs(b), fabs(c));
 }
 
-<<<<<<< HEAD
-void MinMod(Stencil1D& n, const BoutReal h) {
-  // Choose the gradient within the cell
-  // as the minimum (smoothest) solution
-  BoutReal slope = minmod(n.p - n.c, n.c - n.m);
-  n.L = n.c - 0.5 * slope; // 0.25*(n.p - n.m);
-  n.R = n.c + 0.5 * slope; // 0.25*(n.p - n.m);
-}
-
-// Monotonized Central limiter (Van-Leer)
-void MC(Stencil1D& n, const BoutReal h) {
-  BoutReal slope = minmod(2. * (n.p - n.c), 0.5 * (n.p - n.m), 2. * (n.c - n.m));
-=======
 // Monotonized Central limiter (Van-Leer)
 void MC(Stencil1D& n) {
-  BoutReal slope =
-      minmod(2. * (n.p - n.c), 0.5 * (n.p - n.m), 2. * (n.c - n.m));
->>>>>>> ef06c1ea
+  BoutReal slope = minmod(2. * (n.p - n.c), 0.5 * (n.p - n.m), 2. * (n.c - n.m));
   n.L = n.c - 0.5 * slope;
   n.R = n.c + 0.5 * slope;
 }
 
-<<<<<<< HEAD
-void XPPM(Stencil1D& n, const BoutReal h) {
-  // 4th-order PPM interpolation in X
-
-  const BoutReal C = 1.25; // Limiter parameter
-
-  BoutReal h2 = h * h;
-
-  n.R = (7. / 12) * (n.c + n.p) - (1. / 12) * (n.m + n.pp);
-  n.L = (7. / 12) * (n.c + n.m) - (1. / 12) * (n.mm + n.p);
-
-  // Apply limiters
-  if ((n.c - n.R) * (n.p - n.R) > 0.0) {
-    // Calculate approximations to second derivative
-
-    BoutReal D2 = (3. / h2) * (n.c - 2 * n.R + n.p);
-    BoutReal D2L = (1. / h2) * (n.m - 2 * n.c + n.p);
-    BoutReal D2R = (1. / h2) * (n.c - 2. * n.p + n.pp);
-
-    BoutReal D2lim; // Value to be used in limiter
-
-    // Check if they all have the same sign
-    if ((D2 * D2L > 0.0) && (D2 * D2R > 0.0)) {
-      // Same sign
-
-      D2lim = SIGN(D2) * BOUTMIN(C * fabs(D2L), C * fabs(D2R), fabs(D2));
-    } else {
-      // Different sign
-      D2lim = 0.0;
-    }
-
-    n.R = 0.5 * (n.c + n.p) - (h2 / 6) * D2lim;
-  }
-
-  if ((n.m - n.L) * (n.c - n.L) > 0.0) {
-    // Calculate approximations to second derivative
-
-    BoutReal D2 = (3. / h2) * (n.m - 2 * n.L + n.c);
-    BoutReal D2L = (1. / h2) * (n.mm - 2 * n.m + n.c);
-    BoutReal D2R = (1. / h2) * (n.m - 2. * n.c + n.p);
-
-    BoutReal D2lim; // Value to be used in limiter
-
-    // Check if they all have the same sign
-    if ((D2 * D2L > 0.0) && (D2 * D2R > 0.0)) {
-      // Same sign
-
-      D2lim = SIGN(D2) * BOUTMIN(C * fabs(D2L), C * fabs(D2R), fabs(D2));
-    } else {
-      // Different sign
-      D2lim = 0.0;
-    }
-
-    n.L = 0.5 * (n.m + n.c) - (h2 / 6) * D2lim;
-  }
-
-  if (((n.R - n.c) * (n.c - n.L) <= 0.0) || ((n.m - n.c) * (n.c - n.p) <= 0.0)) {
-    // At a local maximum or minimum
-
-    BoutReal D2 = (6. / h2) * (n.L - 2. * n.c + n.R);
-
-    if (fabs(D2) < 1e-10) {
-      n.R = n.L = n.c;
-    } else {
-      BoutReal D2C = (1. / h2) * (n.m - 2. * n.c + n.p);
-      BoutReal D2L = (1. / h2) * (n.mm - 2 * n.m + n.c);
-      BoutReal D2R = (1. / h2) * (n.c - 2. * n.p + n.pp);
-
-      BoutReal D2lim;
-      // Check if they all have the same sign
-      if ((D2 * D2C > 0.0) && (D2 * D2L > 0.0) && (D2 * D2R > 0.0)) {
-        // Same sign
-
-        D2lim = SIGN(D2) * BOUTMIN(C * fabs(D2L), C * fabs(D2R), C * fabs(D2C), fabs(D2));
-        n.R = n.c + (n.R - n.c) * D2lim / D2;
-        n.L = n.c + (n.L - n.c) * D2lim / D2;
-      } else {
-        // Different signs
-        n.R = n.L = n.c;
-      }
-    }
-  }
-}
-
-=======
->>>>>>> ef06c1ea
 /* ***USED***
  *  Div (n * b x Grad(f)/B)
  *
@@ -532,13 +409,7 @@
   return result;
 }
 
-<<<<<<< HEAD
-/// *** USED ***
-const Field3D Div_Perp_Lap_FV_Index(const Field3D& as, const Field3D& fs, bool xflux) {
-=======
 const Field3D Div_Perp_Lap_FV_Index(const Field3D& as, const Field3D& fs) {
->>>>>>> ef06c1ea
-
   Field3D result = 0.0;
 
   //////////////////////////////////////////
@@ -605,11 +476,6 @@
 
   Field3D result = 0.0;
 
-<<<<<<< HEAD
-  Coordinates* coord = mesh->getCoordinates();
-
-=======
->>>>>>> ef06c1ea
   for (int i = mesh->xstart; i <= mesh->xend; i++)
     for (int j = mesh->ystart; j <= mesh->yend; j++)
       for (int k = 0; k < mesh->LocalNz; k++) {
@@ -1356,11 +1222,7 @@
 }
 
 const Field3D Div_n_g_bxGrad_f_B_XZ(const Field3D& n, const Field3D& g, const Field3D& f,
-<<<<<<< HEAD
-                                    bool bndry_flux, bool positive) {
-=======
                                     bool bndry_flux) {
->>>>>>> ef06c1ea
   Field3D result{0.0};
 
   Coordinates* coord = mesh->getCoordinates();
@@ -1429,11 +1291,7 @@
         s.p = n(i + 1, j, k);
         s.pp = n(i + 2, j, k);
 
-<<<<<<< HEAD
-        MC(s, coord->dx(i, j));
-=======
         MC(s);
->>>>>>> ef06c1ea
 
         // Right side
         if ((i == mesh->xend) && (mesh->lastX())) {
