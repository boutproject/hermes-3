--- conflicted
+++ resolved
@@ -929,12 +929,353 @@
   return result;
 }
 
-<<<<<<< HEAD
 // Div ( a Grad_perp(f) ) -- ∇⊥ ( a ⋅ ∇⊥ f) --  Vorticity
 // Includes nonorthogonal X-Y and X-Z metric corrections
 //
 Field3D Div_a_Grad_perp_nonorthog(const Field3D& a, const Field3D& f) {
-=======
+  ASSERT2(a.getLocation() == f.getLocation());
+
+  Mesh* mesh = a.getMesh();
+
+  Coordinates* coord = f.getCoordinates();
+
+  // Y and Z fluxes require Y derivatives
+
+  // Fields containing values along the magnetic field
+  Field3D fup(mesh), fdown(mesh);
+  Field3D aup(mesh), adown(mesh);
+
+  Field3D g23up(mesh), g23down(mesh);
+  Field3D g_23up(mesh), g_23down(mesh);
+  Field3D g12up(mesh), g12down(mesh);
+  Field3D g_12up(mesh), g_12down(mesh);
+  Field3D Jup(mesh), Jdown(mesh);
+  Field3D dyup(mesh), dydown(mesh);
+  Field3D dzup(mesh), dzdown(mesh);
+  Field3D Bxyup(mesh), Bxydown(mesh);
+
+  // Values on this y slice (centre).
+  // This is needed because toFieldAligned may modify the field
+  Field3D fc = f;
+  Field3D ac = a;
+
+  Field3D g23c = coord->g23;
+  Field3D g_23c = coord->g_23;
+  Field3D g12c = coord->g12;
+  Field3D g_12c = coord->g_12;
+  Field3D Jc = coord->J;
+  Field3D dxc = coord->dx;
+  Field3D dyc = coord->dy;
+  Field3D dzc = coord->dz;
+  Field3D Bxyc = coord->Bxy;
+
+  // Calculate the X derivative at cell edge (X + 1/2), including in Y guard cells
+  // This is used to calculate Y flux contribution from g21 * d/dx
+  Field3D fddx_xhigh(mesh);
+  fddx_xhigh.allocate();
+  for (int i = mesh->xstart - 1; i <= mesh->xend; i++) {
+    for (int j = mesh->ystart - 1; j <= mesh->yend + 1;
+         j++) { // Note: Including one guard cell
+      for (int k = 0; k < mesh->LocalNz; k++) {
+        fddx_xhigh(i, j, k) = 2. * (f(i + 1, j, k) - f(i, j, k))
+                              / (coord->dx(i, j, k) + coord->dx(i + 1, j, k));
+      }
+    }
+  }
+  Field3D fddx_xhigh_up(mesh), fddx_xhigh_down(mesh);
+
+  // Result of the Y and Z fluxes
+  Field3D yzresult(mesh);
+  yzresult.allocate();
+
+  if (f.hasParallelSlices() && a.hasParallelSlices()) {
+    // Both inputs have yup and ydown
+
+    fup = f.yup();
+    fdown = f.ydown();
+
+    aup = a.yup();
+    adown = a.ydown();
+
+    mesh->communicate(fddx_xhigh);
+    fddx_xhigh_up = fddx_xhigh.yup();
+    fddx_xhigh_down = fddx_xhigh.ydown();
+  } else {
+    // At least one input doesn't have yup/ydown fields.
+    // Need to shift to/from field aligned coordinates
+
+    fup = fdown = fc = toFieldAligned(f);
+    aup = adown = ac = toFieldAligned(a);
+
+    fddx_xhigh_up = fddx_xhigh_down = toFieldAligned(fddx_xhigh);
+
+    yzresult.setDirectionY(YDirectionType::Aligned);
+  }
+
+  if (bout::build::use_metric_3d) {
+    // 3D Metric, need yup/ydown fields.
+    // Requires previous communication of metrics
+    // -- should insert communication here?
+    if (!coord->g23.hasParallelSlices() || !coord->g_23.hasParallelSlices()
+        || !coord->dy.hasParallelSlices() || !coord->dz.hasParallelSlices()
+        || !coord->Bxy.hasParallelSlices() || !coord->J.hasParallelSlices()) {
+      throw BoutException("metrics have no yup/down: Maybe communicate in init?");
+    }
+
+    g23up = coord->g23.yup();
+    g23down = coord->g23.ydown();
+
+    g_23up = coord->g_23.yup();
+    g_23down = coord->g_23.ydown();
+
+    g12up = coord->g12.yup();
+    g12down = coord->g12.ydown();
+
+    g_12up = coord->g_12.yup();
+    g_12down = coord->g_12.ydown();
+
+    Jup = coord->J.yup();
+    Jdown = coord->J.ydown();
+
+    dyup = coord->dy.yup();
+    dydown = coord->dy.ydown();
+
+    dzup = coord->dz.yup();
+    dzdown = coord->dz.ydown();
+
+    Bxyup = coord->Bxy.yup();
+    Bxydown = coord->Bxy.ydown();
+
+  } else {
+    // No 3D metrics
+    // Need to shift to/from field aligned coordinates
+    g23up = g23down = g23c = toFieldAligned(coord->g23);
+    g_23up = g_23down = g_23c = toFieldAligned(coord->g_23);
+    g12up = g12down = g12c = toFieldAligned(coord->g12);
+    g_12up = g_12down = g_12c = toFieldAligned(coord->g_12);
+    Jup = Jdown = Jc = toFieldAligned(coord->J);
+    dxc = toFieldAligned(coord->dx);
+    dyup = dydown = dyc = toFieldAligned(coord->dy);
+    dzup = dzdown = dzc = toFieldAligned(coord->dz);
+    Bxyup = Bxydown = Bxyc = toFieldAligned(coord->Bxy);
+  }
+
+  // Y flux
+  // Includes fluxes due to Z derivatives (non-zero g23 metric)
+  // and due to X derivatives if grid is nonorthogonal (non-zero g12 metric)
+
+  for (int i = mesh->xstart; i <= mesh->xend; i++) {
+    for (int j = mesh->ystart; j <= mesh->yend; j++) {
+      for (int k = 0; k < mesh->LocalNz; k++) {
+        // Calculate flux between j and j+1
+        int kp = (k + 1) % mesh->LocalNz;
+        int km = (k - 1 + mesh->LocalNz) % mesh->LocalNz;
+
+        BoutReal coef_yz =
+            0.5
+            * (g_23c(i, j, k) / SQ(Jc(i, j, k) * Bxyc(i, j, k))
+               + g_23up(i, j + 1, k) / SQ(Jup(i, j + 1, k) * Bxyup(i, j + 1, k)));
+
+        BoutReal coef_xy =
+            0.5
+            * (g_12c(i, j, k) / SQ(Jc(i, j, k) * Bxyc(i, j, k))
+               + g_12up(i, j + 1, k) / SQ(Jup(i, j + 1, k) * Bxyup(i, j + 1, k)));
+
+        // Calculate Z derivative at y boundary
+        BoutReal dfdz =
+            0.5 * (fc(i, j, kp) - fc(i, j, km) + fup(i, j + 1, kp) - fup(i, j + 1, km))
+            / (dzc(i, j, k) + dzup(i, j + 1, k));
+
+        // Y derivative
+        BoutReal dfdy =
+            2. * (fup(i, j + 1, k) - fc(i, j, k)) / (dyup(i, j + 1, k) + dyc(i, j, k));
+
+        // X derivative at Y boundary
+        BoutReal dfdx = 0.25
+                        * (fddx_xhigh(i - 1, j, k) + fddx_xhigh(i, j, k)
+                           + fddx_xhigh_up(i - 1, j + 1, k) + fddx_xhigh_up(i, j + 1, k));
+
+        BoutReal fout =
+            0.25 * (ac(i, j, k) + aup(i, j + 1, k))
+            * (
+                // Component of flux from d/dz and d/dy
+                (Jc(i, j, k) * g23c(i, j, k) + Jup(i, j + 1, k) * g23up(i, j + 1, k))
+                    * (dfdz - coef_yz * dfdy)
+                // Non-orthogonal mesh correction with g12 metric
+                + (Jc(i, j, k) * g12c(i, j, k) + Jup(i, j + 1, k) * g12up(i, j + 1, k))
+                      * (dfdx - coef_xy * dfdy));
+
+        yzresult(i, j, k) = fout / (dyc(i, j, k) * Jc(i, j, k));
+
+        // Calculate flux between j and j-1
+        coef_yz =
+            0.5
+            * (g_23c(i, j, k) / SQ(Jc(i, j, k) * Bxyc(i, j, k))
+               + g_23down(i, j - 1, k) / SQ(Jdown(i, j - 1, k) * Bxydown(i, j - 1, k)));
+
+        coef_xy =
+            0.5
+            * (g_12c(i, j, k) / SQ(Jc(i, j, k) * Bxyc(i, j, k))
+               + g_12down(i, j - 1, k) / SQ(Jdown(i, j - 1, k) * Bxydown(i, j - 1, k)));
+
+        dfdz = 0.5
+               * (fc(i, j, kp) - fc(i, j, km) + fdown(i, j - 1, kp) - fdown(i, j - 1, km))
+               / (dzc(i, j, k) + dzdown(i, j - 1, k));
+
+        dfdy = 2. * (fc(i, j, k) - fdown(i, j - 1, k))
+               / (dyc(i, j, k) + dydown(i, j - 1, k));
+
+        dfdx = 0.25
+               * (fddx_xhigh(i - 1, j, k) + fddx_xhigh(i, j, k)
+                  + fddx_xhigh_down(i - 1, j - 1, k) + fddx_xhigh_down(i, j - 1, k));
+
+        fout =
+            0.25 * (ac(i, j, k) + adown(i, j - 1, k))
+            * (
+                // Component of flux from d/dz and d/dy
+                (Jc(i, j, k) * g23c(i, j, k) + Jdown(i, j - 1, k) * g23down(i, j - 1, k))
+                    * (dfdz - coef_yz * dfdy)
+                // Non-orthogonal mesh correction with g12 metric
+                + (Jc(i, j, k) * g12c(i, j, k)
+                   + Jdown(i, j + 1, k) * g12down(i, j + 1, k))
+                      * (dfdx - coef_xy * dfdy));
+
+        yzresult(i, j, k) -= fout / (dyc(i, j, k) * Jc(i, j, k));
+      }
+    }
+  }
+
+  // Calculate the Y derivative, including in X guard cells
+  // This is used to calculate X flux contribution from g12 * d/dy
+  Field3D fddy(mesh);
+  fddy.allocate();
+  fddy.setDirectionY(yzresult.getDirectionY());
+  for (int i = mesh->xstart - 1; i <= mesh->xend + 1; i++) {
+    for (int j = mesh->ystart; j <= mesh->yend; j++) {
+      for (int k = 0; k < mesh->LocalNz; k++) {
+        fddy(i, j, k) =
+            (fup(i, j + 1, k) - fdown(i, j - 1, k))
+            / (0.5 * dyup(i, j + 1, k) + dyc(i, j, k) + 0.5 * dydown(i, j - 1, k));
+      }
+    }
+  }
+
+  // Z flux
+
+  for (int i = mesh->xstart; i <= mesh->xend; i++) {
+    for (int j = mesh->ystart; j <= mesh->yend; j++) {
+      for (int k = 0; k < mesh->LocalNz; k++) {
+        // Calculate flux between k and k+1
+        int kp = (k + 1) % mesh->LocalNz;
+
+        BoutReal ddx =
+            0.5
+            * ((fc(i + 1, j, k) - fc(i - 1, j, k))
+                   / (0.5 * dxc(i + 1, j, k) + dxc(i, j, k) + 0.5 * dxc(i - 1, j, k))
+               + (fc(i + 1, j, kp) - fc(i - 1, j, kp))
+                     / (0.5 * dxc(i + 1, j, kp) + dxc(i, j, kp)
+                        + 0.5 * dxc(i - 1, j, kp)));
+
+        BoutReal ddy =
+            0.5
+            * ((fup(i, j + 1, k) - fdown(i, j - 1, k))
+                   / (0.5 * dyup(i, j + 1, k) + dyc(i, j, k) + 0.5 * dydown(i, j - 1, k))
+               + (fup(i, j + 1, kp) - fdown(i, j - 1, kp))
+                     / (0.5 * dyup(i, j + 1, kp) + dyc(i, j, kp)
+                        + 0.5 * dydown(i, j - 1, kp)));
+
+        BoutReal ddz = 2. * (fc(i, j, kp) - fc(i, j, k)) / (dzc(i, j, k) + dzc(i, j, kp));
+
+        BoutReal fout =
+            0.5 * (ac(i, j, k) + ac(i, j, kp))
+            * (
+                // Jg^xz (d/dx - g_xy / g_yy d/dy)
+                0.5
+                    * (Jc(i, j, k) * coord->g13(i, j, k)
+                       + Jc(i, j, kp) * coord->g13(i, j, kp))
+                    * (ddx
+                       - ddy * 0.5
+                             * (g_12c(i, j, k) / SQ(Jc(i, j, k) * Bxyc(i, j, k))
+                                + g_12c(i, j, kp) / SQ(Jc(i, j, kp) * Bxyc(i, j, kp))))
+                // Jg^zz (d/dz - g_yz / g_yy d/dy)
+                + 0.5
+                      * (Jc(i, j, k) * coord->g33(i, j, k)
+                         + Jc(i, j, kp) * coord->g33(i, j, kp))
+                      * (ddz
+                         - ddy * 0.5
+                               * (g_23c(i, j, k) / SQ(Jc(i, j, k) * Bxyc(i, j, k))
+                                  + g_23c(i, j, kp)
+                                        / SQ(Jc(i, j, kp) * Bxyc(i, j, kp)))));
+
+        yzresult(i, j, k) += fout / (Jc(i, j, k) * dzc(i, j, k));
+        yzresult(i, j, kp) -= fout / (Jc(i, j, kp) * dzc(i, j, kp));
+      }
+    }
+  }
+
+  // Check if we need to transform back
+  Field3D result;
+  if (f.hasParallelSlices() && a.hasParallelSlices()) {
+    result = yzresult;
+  } else {
+    result = fromFieldAligned(yzresult);
+    fddy = fromFieldAligned(fddy);
+  }
+
+  // Flux in X
+
+  for (int i = mesh->xstart - 1; i <= mesh->xend; i++) {
+    for (int j = mesh->ystart; j <= mesh->yend; j++) {
+      for (int k = 0; k < mesh->LocalNz; k++) {
+        // Calculate flux from i to i+1
+
+        const int kp = (k + 1) % mesh->LocalNz;
+        const int km = (k - 1 + mesh->LocalNz) % mesh->LocalNz;
+
+        BoutReal ddx = 2 * (f(i + 1, j, k) - f(i, j, k))
+                       / (coord->dx(i, j, k) + coord->dx(i + 1, j, k));
+        BoutReal ddy = 0.5 * (fddy(i, j, k) + fddy(i + 1, j, k));
+
+        BoutReal ddz =
+            0.5
+            * ((f(i, j, kp) - f(i, j, km))
+                   / (0.5 * coord->dz(i, j, kp) + coord->dz(i, j, k)
+                      + 0.5 * coord->dz(i, j, km))
+               + (f(i + 1, j, kp)
+                  - f(i + 1, j, km)
+                        / (0.5 * coord->dz(i + 1, j, kp) + coord->dz(i + 1, j, k)
+                           + 0.5 * coord->dz(i + 1, j, km))));
+
+        BoutReal fout =
+            0.5 * (a(i, j, k) + a(i + 1, j, k))
+            * (
+                // Jg^xx (d/dx - g_xy / g_yy d/dy)
+                0.5
+                    * (coord->J(i, j, k) * coord->g11(i, j, k)
+                       + coord->J(i + 1, j, k) * coord->g11(i + 1, j, k))
+                    * (ddx
+                       - ddy * 0.5
+                             * (coord->g_12(i, j, k) / coord->g_22(i, j, k)
+                                + coord->g_12(i + 1, j, k) / coord->g_22(i + 1, j, k)))
+                // Jg^xz (d/dz - g_yz / g_yy d/dy)
+                + 0.5
+                      * ((coord->J(i, j, k) * coord->g13(i, j, k)
+                          + coord->J(i + 1, j, k) * coord->g13(i + 1, j, k))
+                         * (ddz
+                            - ddy * 0.5
+                                  * (coord->g_23(i, j, k) / coord->g_22(i, j, k)
+                                     + coord->g_23(i + 1, j, k)
+                                           / coord->g_22(i + 1, j, k)))));
+
+        result(i, j, k) += fout / (coord->dx(i, j, k) * coord->J(i, j, k));
+        result(i + 1, j, k) -= fout / (coord->dx(i + 1, j, k) * coord->J(i + 1, j, k));
+      }
+    }
+  }
+
+  return result;
+}
+
 /// Div ( a Grad_perp(f) )  -- diffusion
 ///
 /// Returns the flows in the final arguments
@@ -956,15 +1297,10 @@
 const Field3D Div_a_Grad_perp_upwind_flows(const Field3D& a, const Field3D& f,
                                            Field3D &flow_xlow,
                                            Field3D &flow_ylow) {
->>>>>>> b828e7f7
   ASSERT2(a.getLocation() == f.getLocation());
 
   Mesh* mesh = a.getMesh();
 
-<<<<<<< HEAD
-  Coordinates* coord = f.getCoordinates();
-
-=======
   Field3D result{zeroFrom(f)};
 
   Coordinates* coord = f.getCoordinates();
@@ -999,58 +1335,17 @@
       }
     }
 
->>>>>>> b828e7f7
   // Y and Z fluxes require Y derivatives
 
   // Fields containing values along the magnetic field
   Field3D fup(mesh), fdown(mesh);
   Field3D aup(mesh), adown(mesh);
 
-<<<<<<< HEAD
-  Field3D g23up(mesh), g23down(mesh);
-  Field3D g_23up(mesh), g_23down(mesh);
-  Field3D g12up(mesh), g12down(mesh);
-  Field3D g_12up(mesh), g_12down(mesh);
-  Field3D Jup(mesh), Jdown(mesh);
-  Field3D dyup(mesh), dydown(mesh);
-  Field3D dzup(mesh), dzdown(mesh);
-  Field3D Bxyup(mesh), Bxydown(mesh);
-
-=======
->>>>>>> b828e7f7
   // Values on this y slice (centre).
   // This is needed because toFieldAligned may modify the field
   Field3D fc = f;
   Field3D ac = a;
 
-<<<<<<< HEAD
-  Field3D g23c = coord->g23;
-  Field3D g_23c = coord->g_23;
-  Field3D g12c = coord->g12;
-  Field3D g_12c = coord->g_12;
-  Field3D Jc = coord->J;
-  Field3D dxc = coord->dx;
-  Field3D dyc = coord->dy;
-  Field3D dzc = coord->dz;
-  Field3D Bxyc = coord->Bxy;
-
-  // Calculate the X derivative at cell edge (X + 1/2), including in Y guard cells
-  // This is used to calculate Y flux contribution from g21 * d/dx
-  Field3D fddx_xhigh(mesh);
-  fddx_xhigh.allocate();
-  for (int i = mesh->xstart - 1; i <= mesh->xend; i++) {
-    for (int j = mesh->ystart - 1; j <= mesh->yend + 1;
-         j++) { // Note: Including one guard cell
-      for (int k = 0; k < mesh->LocalNz; k++) {
-        fddx_xhigh(i, j, k) = 2. * (f(i + 1, j, k) - f(i, j, k))
-                              / (coord->dx(i, j, k) + coord->dx(i + 1, j, k));
-      }
-    }
-  }
-  Field3D fddx_xhigh_up(mesh), fddx_xhigh_down(mesh);
-
-=======
->>>>>>> b828e7f7
   // Result of the Y and Z fluxes
   Field3D yzresult(mesh);
   yzresult.allocate();
@@ -1063,81 +1358,12 @@
 
     aup = a.yup();
     adown = a.ydown();
-<<<<<<< HEAD
-
-    mesh->communicate(fddx_xhigh);
-    fddx_xhigh_up = fddx_xhigh.yup();
-    fddx_xhigh_down = fddx_xhigh.ydown();
-=======
->>>>>>> b828e7f7
   } else {
     // At least one input doesn't have yup/ydown fields.
     // Need to shift to/from field aligned coordinates
 
     fup = fdown = fc = toFieldAligned(f);
     aup = adown = ac = toFieldAligned(a);
-<<<<<<< HEAD
-
-    fddx_xhigh_up = fddx_xhigh_down = toFieldAligned(fddx_xhigh);
-
-    yzresult.setDirectionY(YDirectionType::Aligned);
-  }
-
-  if (bout::build::use_metric_3d) {
-    // 3D Metric, need yup/ydown fields.
-    // Requires previous communication of metrics
-    // -- should insert communication here?
-    if (!coord->g23.hasParallelSlices() || !coord->g_23.hasParallelSlices()
-        || !coord->dy.hasParallelSlices() || !coord->dz.hasParallelSlices()
-        || !coord->Bxy.hasParallelSlices() || !coord->J.hasParallelSlices()) {
-      throw BoutException("metrics have no yup/down: Maybe communicate in init?");
-    }
-
-    g23up = coord->g23.yup();
-    g23down = coord->g23.ydown();
-
-    g_23up = coord->g_23.yup();
-    g_23down = coord->g_23.ydown();
-
-    g12up = coord->g12.yup();
-    g12down = coord->g12.ydown();
-
-    g_12up = coord->g_12.yup();
-    g_12down = coord->g_12.ydown();
-
-    Jup = coord->J.yup();
-    Jdown = coord->J.ydown();
-
-    dyup = coord->dy.yup();
-    dydown = coord->dy.ydown();
-
-    dzup = coord->dz.yup();
-    dzdown = coord->dz.ydown();
-
-    Bxyup = coord->Bxy.yup();
-    Bxydown = coord->Bxy.ydown();
-
-  } else {
-    // No 3D metrics
-    // Need to shift to/from field aligned coordinates
-    g23up = g23down = g23c = toFieldAligned(coord->g23);
-    g_23up = g_23down = g_23c = toFieldAligned(coord->g_23);
-    g12up = g12down = g12c = toFieldAligned(coord->g12);
-    g_12up = g_12down = g_12c = toFieldAligned(coord->g_12);
-    Jup = Jdown = Jc = toFieldAligned(coord->J);
-    dxc = toFieldAligned(coord->dx);
-    dyup = dydown = dyc = toFieldAligned(coord->dy);
-    dzup = dzdown = dzc = toFieldAligned(coord->dz);
-    Bxyup = Bxydown = Bxyc = toFieldAligned(coord->Bxy);
-  }
-
-  // Y flux
-  // Includes fluxes due to Z derivatives (non-zero g23 metric)
-  // and due to X derivatives if grid is nonorthogonal (non-zero g12 metric)
-
-  for (int i = mesh->xstart; i <= mesh->xend; i++) {
-    for (int j = mesh->ystart; j <= mesh->yend; j++) {
-=======
     yzresult.setDirectionY(YDirectionType::Aligned);
     flow_ylow.setDirectionY(YDirectionType::Aligned);
   }
@@ -1157,99 +1383,11 @@
           * (coord->g_23(i, j) / SQ(coord->J(i, j) * coord->Bxy(i, j))
              + coord->g_23(i, j - 1) / SQ(coord->J(i, j - 1) * coord->Bxy(i, j - 1)));
 
->>>>>>> b828e7f7
       for (int k = 0; k < mesh->LocalNz; k++) {
         // Calculate flux between j and j+1
         int kp = (k + 1) % mesh->LocalNz;
         int km = (k - 1 + mesh->LocalNz) % mesh->LocalNz;
 
-<<<<<<< HEAD
-        BoutReal coef_yz =
-            0.5
-            * (g_23c(i, j, k) / SQ(Jc(i, j, k) * Bxyc(i, j, k))
-               + g_23up(i, j + 1, k) / SQ(Jup(i, j + 1, k) * Bxyup(i, j + 1, k)));
-
-        BoutReal coef_xy =
-            0.5
-            * (g_12c(i, j, k) / SQ(Jc(i, j, k) * Bxyc(i, j, k))
-               + g_12up(i, j + 1, k) / SQ(Jup(i, j + 1, k) * Bxyup(i, j + 1, k)));
-
-        // Calculate Z derivative at y boundary
-        BoutReal dfdz =
-            0.5 * (fc(i, j, kp) - fc(i, j, km) + fup(i, j + 1, kp) - fup(i, j + 1, km))
-            / (dzc(i, j, k) + dzup(i, j + 1, k));
-
-        // Y derivative
-        BoutReal dfdy =
-            2. * (fup(i, j + 1, k) - fc(i, j, k)) / (dyup(i, j + 1, k) + dyc(i, j, k));
-
-        // X derivative at Y boundary
-        BoutReal dfdx = 0.25
-                        * (fddx_xhigh(i - 1, j, k) + fddx_xhigh(i, j, k)
-                           + fddx_xhigh_up(i - 1, j + 1, k) + fddx_xhigh_up(i, j + 1, k));
-
-        BoutReal fout =
-            0.25 * (ac(i, j, k) + aup(i, j + 1, k))
-            * (
-                // Component of flux from d/dz and d/dy
-                (Jc(i, j, k) * g23c(i, j, k) + Jup(i, j + 1, k) * g23up(i, j + 1, k))
-                    * (dfdz - coef_yz * dfdy)
-                // Non-orthogonal mesh correction with g12 metric
-                + (Jc(i, j, k) * g12c(i, j, k) + Jup(i, j + 1, k) * g12up(i, j + 1, k))
-                      * (dfdx - coef_xy * dfdy));
-
-        yzresult(i, j, k) = fout / (dyc(i, j, k) * Jc(i, j, k));
-
-        // Calculate flux between j and j-1
-        coef_yz =
-            0.5
-            * (g_23c(i, j, k) / SQ(Jc(i, j, k) * Bxyc(i, j, k))
-               + g_23down(i, j - 1, k) / SQ(Jdown(i, j - 1, k) * Bxydown(i, j - 1, k)));
-
-        coef_xy =
-            0.5
-            * (g_12c(i, j, k) / SQ(Jc(i, j, k) * Bxyc(i, j, k))
-               + g_12down(i, j - 1, k) / SQ(Jdown(i, j - 1, k) * Bxydown(i, j - 1, k)));
-
-        dfdz = 0.5
-               * (fc(i, j, kp) - fc(i, j, km) + fdown(i, j - 1, kp) - fdown(i, j - 1, km))
-               / (dzc(i, j, k) + dzdown(i, j - 1, k));
-
-        dfdy = 2. * (fc(i, j, k) - fdown(i, j - 1, k))
-               / (dyc(i, j, k) + dydown(i, j - 1, k));
-
-        dfdx = 0.25
-               * (fddx_xhigh(i - 1, j, k) + fddx_xhigh(i, j, k)
-                  + fddx_xhigh_down(i - 1, j - 1, k) + fddx_xhigh_down(i, j - 1, k));
-
-        fout =
-            0.25 * (ac(i, j, k) + adown(i, j - 1, k))
-            * (
-                // Component of flux from d/dz and d/dy
-                (Jc(i, j, k) * g23c(i, j, k) + Jdown(i, j - 1, k) * g23down(i, j - 1, k))
-                    * (dfdz - coef_yz * dfdy)
-                // Non-orthogonal mesh correction with g12 metric
-                + (Jc(i, j, k) * g12c(i, j, k)
-                   + Jdown(i, j + 1, k) * g12down(i, j + 1, k))
-                      * (dfdx - coef_xy * dfdy));
-
-        yzresult(i, j, k) -= fout / (dyc(i, j, k) * Jc(i, j, k));
-      }
-    }
-  }
-
-  // Calculate the Y derivative, including in X guard cells
-  // This is used to calculate X flux contribution from g12 * d/dy
-  Field3D fddy(mesh);
-  fddy.allocate();
-  fddy.setDirectionY(yzresult.getDirectionY());
-  for (int i = mesh->xstart - 1; i <= mesh->xend + 1; i++) {
-    for (int j = mesh->ystart; j <= mesh->yend; j++) {
-      for (int k = 0; k < mesh->LocalNz; k++) {
-        fddy(i, j, k) =
-            (fup(i, j + 1, k) - fdown(i, j - 1, k))
-            / (0.5 * dyup(i, j + 1, k) + dyc(i, j, k) + 0.5 * dydown(i, j - 1, k));
-=======
         // Calculate Z derivative at y boundary
         BoutReal dfdz =
             0.25 * (fc(i, j, kp) - fc(i, j, km) + fup(i, j + 1, kp) - fup(i, j + 1, km))
@@ -1283,17 +1421,11 @@
 
         // Flow will be positive in the positive coordinate direction
         flow_ylow(i, j, k) = -1.0 * fout * coord->dx(i, j) * coord->dz(i, j);
->>>>>>> b828e7f7
       }
     }
   }
 
   // Z flux
-<<<<<<< HEAD
-
-  for (int i = mesh->xstart; i <= mesh->xend; i++) {
-    for (int j = mesh->ystart; j <= mesh->yend; j++) {
-=======
   // Easier since all metrics constant in Z
 
   for (int i = mesh->xstart; i <= mesh->xend; i++) {
@@ -1302,118 +1434,10 @@
       BoutReal coef = coord->g_23(i, j)
                       / (coord->dy(i, j + 1) + 2. * coord->dy(i, j) + coord->dy(i, j - 1))
                       / SQ(coord->J(i, j) * coord->Bxy(i, j));
-
->>>>>>> b828e7f7
       for (int k = 0; k < mesh->LocalNz; k++) {
         // Calculate flux between k and k+1
         int kp = (k + 1) % mesh->LocalNz;
 
-<<<<<<< HEAD
-        BoutReal ddx =
-            0.5
-            * ((fc(i + 1, j, k) - fc(i - 1, j, k))
-                   / (0.5 * dxc(i + 1, j, k) + dxc(i, j, k) + 0.5 * dxc(i - 1, j, k))
-               + (fc(i + 1, j, kp) - fc(i - 1, j, kp))
-                     / (0.5 * dxc(i + 1, j, kp) + dxc(i, j, kp)
-                        + 0.5 * dxc(i - 1, j, kp)));
-
-        BoutReal ddy =
-            0.5
-            * ((fup(i, j + 1, k) - fdown(i, j - 1, k))
-                   / (0.5 * dyup(i, j + 1, k) + dyc(i, j, k) + 0.5 * dydown(i, j - 1, k))
-               + (fup(i, j + 1, kp) - fdown(i, j - 1, kp))
-                     / (0.5 * dyup(i, j + 1, kp) + dyc(i, j, kp)
-                        + 0.5 * dydown(i, j - 1, kp)));
-
-        BoutReal ddz = 2. * (fc(i, j, kp) - fc(i, j, k)) / (dzc(i, j, k) + dzc(i, j, kp));
-
-        BoutReal fout =
-            0.5 * (ac(i, j, k) + ac(i, j, kp))
-            * (
-                // Jg^xz (d/dx - g_xy / g_yy d/dy)
-                0.5
-                    * (Jc(i, j, k) * coord->g13(i, j, k)
-                       + Jc(i, j, kp) * coord->g13(i, j, kp))
-                    * (ddx
-                       - ddy * 0.5
-                             * (g_12c(i, j, k) / SQ(Jc(i, j, k) * Bxyc(i, j, k))
-                                + g_12c(i, j, kp) / SQ(Jc(i, j, kp) * Bxyc(i, j, kp))))
-                // Jg^zz (d/dz - g_yz / g_yy d/dy)
-                + 0.5
-                      * (Jc(i, j, k) * coord->g33(i, j, k)
-                         + Jc(i, j, kp) * coord->g33(i, j, kp))
-                      * (ddz
-                         - ddy * 0.5
-                               * (g_23c(i, j, k) / SQ(Jc(i, j, k) * Bxyc(i, j, k))
-                                  + g_23c(i, j, kp)
-                                        / SQ(Jc(i, j, kp) * Bxyc(i, j, kp)))));
-
-        yzresult(i, j, k) += fout / (Jc(i, j, k) * dzc(i, j, k));
-        yzresult(i, j, kp) -= fout / (Jc(i, j, kp) * dzc(i, j, kp));
-      }
-    }
-  }
-
-  // Check if we need to transform back
-  Field3D result;
-  if (f.hasParallelSlices() && a.hasParallelSlices()) {
-    result = yzresult;
-  } else {
-    result = fromFieldAligned(yzresult);
-    fddy = fromFieldAligned(fddy);
-  }
-
-  // Flux in X
-
-  for (int i = mesh->xstart - 1; i <= mesh->xend; i++) {
-    for (int j = mesh->ystart; j <= mesh->yend; j++) {
-      for (int k = 0; k < mesh->LocalNz; k++) {
-        // Calculate flux from i to i+1
-
-        const int kp = (k + 1) % mesh->LocalNz;
-        const int km = (k - 1 + mesh->LocalNz) % mesh->LocalNz;
-
-        BoutReal ddx = 2 * (f(i + 1, j, k) - f(i, j, k))
-                       / (coord->dx(i, j, k) + coord->dx(i + 1, j, k));
-        BoutReal ddy = 0.5 * (fddy(i, j, k) + fddy(i + 1, j, k));
-
-        BoutReal ddz =
-            0.5
-            * ((f(i, j, kp) - f(i, j, km))
-                   / (0.5 * coord->dz(i, j, kp) + coord->dz(i, j, k)
-                      + 0.5 * coord->dz(i, j, km))
-               + (f(i + 1, j, kp)
-                  - f(i + 1, j, km)
-                        / (0.5 * coord->dz(i + 1, j, kp) + coord->dz(i + 1, j, k)
-                           + 0.5 * coord->dz(i + 1, j, km))));
-
-        BoutReal fout =
-            0.5 * (a(i, j, k) + a(i + 1, j, k))
-            * (
-                // Jg^xx (d/dx - g_xy / g_yy d/dy)
-                0.5
-                    * (coord->J(i, j, k) * coord->g11(i, j, k)
-                       + coord->J(i + 1, j, k) * coord->g11(i + 1, j, k))
-                    * (ddx
-                       - ddy * 0.5
-                             * (coord->g_12(i, j, k) / coord->g_22(i, j, k)
-                                + coord->g_12(i + 1, j, k) / coord->g_22(i + 1, j, k)))
-                // Jg^xz (d/dz - g_yz / g_yy d/dy)
-                + 0.5
-                      * ((coord->J(i, j, k) * coord->g13(i, j, k)
-                          + coord->J(i + 1, j, k) * coord->g13(i + 1, j, k))
-                         * (ddz
-                            - ddy * 0.5
-                                  * (coord->g_23(i, j, k) / coord->g_22(i, j, k)
-                                     + coord->g_23(i + 1, j, k)
-                                           / coord->g_22(i + 1, j, k)))));
-
-        result(i, j, k) += fout / (coord->dx(i, j, k) * coord->J(i, j, k));
-        result(i + 1, j, k) -= fout / (coord->dx(i + 1, j, k) * coord->J(i + 1, j, k));
-      }
-    }
-  }
-=======
         BoutReal gradient =
             // df/dz
             (fc(i, j, kp) - fc(i, j, k)) / coord->dz(i, j)
@@ -1666,7 +1690,6 @@
     result = fromFieldAligned(result, "RGN_NOBNDRY");
     flow_ylow = fromFieldAligned(flow_ylow);
   }
->>>>>>> b828e7f7
 
   return result;
 }