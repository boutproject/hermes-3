#include "reaction.hxx"

#include <iomanip>
#include <memory>
#include <numeric>
#include <regex>
#include <utility>

#include <bout/boutexception.hxx>

#include "integrate.hxx"

Reaction::Reaction(std::string name, Options& options) : name(name) {

  // Extract some relevant options, units to member vars for readability
  const auto& units = options["units"];
  Tnorm = get<BoutReal>(units["eV"]);
  Nnorm = get<BoutReal>(units["inv_meters_cubed"]);
  FreqNorm = 1. / get<BoutReal>(units["seconds"]);

  this->diagnose = options[name]["diagnose"]
                       .doc("Output additional diagnostics?")
                       .withDefault<bool>(false);

  /*
   * Awful hack to extract the correct reaction expression from the params; depends on
   * instantiation order matching the order reactions are listed in the input file. There
   * must be a better way...
   */
  std::string reaction_grp_str = options[name]["type"];
  std::regex match_parentheses("\\(|\\)");
  reaction_grp_str = std::regex_replace(reaction_grp_str, match_parentheses, "");
  std::string reaction_str;
  std::stringstream ss(reaction_grp_str);
  for (auto ii = 0; ii < this->inst_num; ii++) {
    std::getline(ss, reaction_str, ',');
  }

  // Parse the reaction string
  this->parser = std::make_unique<ReactionParser>(reaction_str);

  // Participation factors. All set to unity for now; could make configurable in future.
  for (const std::string& sp : this->parser->get_species()) {
    this->pfactors[sp] = 1;
  }

  // Initialise momentum/energy channel maps
  for (const std::string& reactant :
       this->parser->get_species(species_filter::heavy, species_filter::reactants)) {
    if (this->energy_channels.count(reactant) == 0) {
      energy_channels[reactant] = std::map<std::string, BoutReal>();
    }
    if (this->momentum_channels.count(reactant) == 0) {
      momentum_channels[reactant] = std::map<std::string, BoutReal>();
    }
  }
}

/**
 * @brief Add a new diagnostic.
 *
 * @param sp_name Species with which the diagnostic will be associated
 * @param diag_name Label used in the output (and to store it temporarily in the state)
 * @param description Description to use as the 'long_name' output attribute
 * @param type enum identifying the diagnostic type, also used to determine source name
 * @param data_source Name to use as the 'source' output attribute
 * @param transformer Optional transformer function to use when modifying the diagnostic
 * (default is 'negate', i.e. the diagnostic has the opposite sign to the source)
 * @param standard_name Optional string to use as the 'standard_name' output attribute
 */
void Reaction::add_diagnostic(const std::string& sp_name, const std::string& diag_name,
                              const std::string& description, ReactionDiagnosticType type,
                              const std::string& data_source,
                              DiagnosticTransformerType transformer,
                              const std::string& standard_name) {
  std::pair<std::string, ReactionDiagnosticType> diag_key = std::make_pair(sp_name, type);
  if (standard_name.empty()) {
    this->diagnostics.insert(
        std::make_pair(diag_key, ReactionDiagnostic(diag_name, description, type,
                                                    data_source, transformer)));
  } else {
    this->diagnostics.insert(std::make_pair(
        diag_key, ReactionDiagnostic(diag_name, description, type, data_source,
                                     standard_name, transformer)));
  }
}

/**
 * @brief Compute the effective temperature (in eV) of heavy reactants.
 *
 * @param[in] state
 * @param[in] heavy_reactant_species names of heavy reactants
 * @param[inout] Teff Field3D object in which to store the result
 */
void Reaction::calc_Teff(const Options& state,
                         const std::vector<std::string>& heavy_reactant_species,
                         Field3D& Teff) {

  // Calculate effective T
  Teff = get<Field3D>(state["species"][heavy_reactant_species[0]]["temperature"])
         / get<BoutReal>(state["species"][heavy_reactant_species[0]]["AA"]);
  for (auto ii = 1; ii < heavy_reactant_species.size(); ii++) {
    Teff += get<Field3D>(state["species"][heavy_reactant_species[ii]]["temperature"])
            / get<BoutReal>(state["species"][heavy_reactant_species[ii]]["AA"]);
  }
  Teff *= Tnorm;

  // Clamp values
  constexpr BoutReal Teff_min = 0.01;
  constexpr BoutReal Teff_max = 10000;
  for (const auto& i : Teff.getRegion("RGN_NOBNDRY")) {
    Teff[i] = std::clamp(Teff[i], Teff_min, Teff_max);
  }
}

/**
 * @brief Set weights for any reactant => product momentum / energy channel that hasn't
 * already been specified via set_energy_channel_weight and set_momentum_channel_weight.
 *
 * @param state current simulation state
 */
void Reaction::init_channel_weights(Options& state) {
  std::vector<std::string> heavy_reactants =
      this->parser->get_species(species_filter::heavy, species_filter::reactants);
  std::vector<std::string> heavy_products =
      this->parser->get_species(species_filter::heavy, species_filter::products);

  // If all channels already have values, bail out
  int num_energy_channels_set = 0, num_momentum_channels_set = 0;
  const int num_channels_expected = heavy_reactants.size() * heavy_products.size();
  for (const auto& reactant : heavy_reactants) {
    num_energy_channels_set += this->energy_channels[reactant].size();
    num_momentum_channels_set += this->momentum_channels[reactant].size();
  }
  if (num_energy_channels_set == num_channels_expected
      && num_momentum_channels_set == num_channels_expected) {
    return;
  }

  // Compute total weights:
  BoutReal momentum_weightsum = 0, energy_weightsum = 0;
  for (const std::string& sp :
       this->parser->get_species(species_filter::heavy, species_filter::produced)) {
    int num_produced = this->parser->pop_change(sp);
    BoutReal pfac = pfactors.at(sp);
    momentum_weightsum += num_produced * pfac * get<BoutReal>(state["species"][sp]["AA"]);
    energy_weightsum += num_produced * pfac;
  }
  // Set default values for any unset channels
  for (const std::string& reactant : heavy_reactants) {
    for (const std::string& product : heavy_products) {
      if (this->energy_channels[reactant].count(product) == 0) {
        this->energy_channels[reactant][product] = this->parser->pop_change(product)
                                                   * this->pfactors.at(product)
                                                   / energy_weightsum;
      }
      if (this->momentum_channels[reactant].count(product) == 0) {
        this->momentum_channels[reactant][product] =
            this->parser->pop_change(product) * this->pfactors.at(product)
            * get<BoutReal>(state["species"][product]["AA"]) / momentum_weightsum;
      }
    }
  }

  /* Make sure we're not trying to distribute < 0 or > 1 times total momentum/energy of
   * each reactant. The total weights could be restricted to be exactly 1, but we want to
   * allow momentum/energy contributions from certain species to be turned off.
   */
  for (const std::string& reactant : heavy_reactants) {
    double total_energy_weight = std::accumulate(
        this->energy_channels[reactant].begin(), this->energy_channels[reactant].end(),
        0.0, [](double sum, const auto& pair) { return sum + pair.second; });
    ASSERT0(total_energy_weight >= 0 && total_energy_weight <= 1);
    double total_momentum_weight =
        std::accumulate(this->momentum_channels[reactant].begin(),
                        this->momentum_channels[reactant].end(), 0.0,
                        [](double sum, const auto& pair) { return sum + pair.second; });
    ASSERT0(total_momentum_weight >= 0 && total_momentum_weight <= 1);
  }
}

/**
 * @brief Copy all diagnostics into the output, setting the appropriate metadata at the
 * same time
 *
 * @param state
 */
void Reaction::outputVars(Options& state) {
  if (this->diagnose) {
    for (auto& [key, diag] : this->diagnostics) {
      diag.add_to_state(state);
    }
  }
}

void Reaction::set_energy_channel_weight(const std::string& reactant_name,
                                         const std::string& product_name,
                                         BoutReal weight) {
  this->energy_channels[reactant_name][product_name] = weight;
}

void Reaction::set_momentum_channel_weight(const std::string& reactant_name,
                                           const std::string& product_name,
                                           BoutReal weight) {
  this->momentum_channels[reactant_name][product_name] = weight;
}

/**
 * @brief Add density, momentum and energy sources that apply to all reactions (e.g.
 * those driven by species population changes), then call transform_additional() to allow
 * subclasses to add other terms.
 *
 * @param state
 */
void Reaction::transform(Options& state) {

  Field3D momentum_exchange, energy_exchange, energy_loss;
  zero_diagnostics(state);

  // Get the species name(s) of reactants, heavy reactants and products
  std::vector<std::string> reactant_names =
      parser->get_species(species_filter::reactants);
  std::vector<std::string> heavy_reactant_species =
      parser->get_species(reactant_names, species_filter::heavy);
  std::vector<std::string> heavy_product_species =
      parser->get_species(species_filter::heavy, species_filter::products);

  // First reactant; just used to get region
  Field3D first_reactant = get<Field3D>(state["species"][reactant_names[0]]["density"]);

  // Create rate helper and compute reaction rate, collision frequencies
  Field3D reaction_rate;
  std::map<std::string, Field3D> rates;
  RateParamsTypes rate_params_type = get_rate_params_type();
  if (rate_params_type == RateParamsTypes::ET) {
    throw BoutException("RateParamsTypes::ET not implemented");
  } else if (rate_params_type == RateParamsTypes::nT) {
    TwoDRateFunc calc_rate = [&](BoutReal mass_action, BoutReal ne, BoutReal te) {
      BoutReal result = mass_action * eval_sigma_v_nT(te * Tnorm, ne * Nnorm) * Nnorm
                        / FreqNorm * rate_multiplier;
      return result;
    };
    auto rate_helper = RateHelper<RateParamsTypes::nT>(
        state, reactant_names, first_reactant.getRegion("RGN_NOBNDRY"));
    rate_helper.calc_rates(calc_rate, rates);
  } else if (rate_params_type == RateParamsTypes::T) {
    OneDRateFunc calc_rate = [&](BoutReal mass_action, BoutReal Teff) {
      BoutReal result = mass_action * 1e-6 * eval_sigma_v_T(Teff * Tnorm) * Nnorm
                        / FreqNorm * rate_multiplier;
      return result;
    };

    auto rate_helper = RateHelper<RateParamsTypes::T>(
        state, reactant_names, first_reactant.getRegion("RGN_NOBNDRY"));

    rate_helper.calc_rates(calc_rate, rates, false);
  } else {
    throw BoutException("Unhandled RateParamsTypes in Reaction::transform()");
  }
  reaction_rate = rates["rate"];

  // Set collision frequencies
  for (auto& [key, val] : rates) {
    if (key.compare("rate") != 0) {
      auto sp_typestr = strsplit(key, ':');
      if (sp_typestr.size() > 1) {
        std::string sp_name = trim(sp_typestr.front());
        update_source<set<Field3D>>(state, sp_name,
                                    ReactionDiagnosticType::collision_freq, val);
      } else {
        throw BoutException("Expected calc_rates results keys to be ':'-separated");
      }
    }
  }

  // Subclasses perform any additional transform tasks
  transform_additional(state, reaction_rate);

  // Use the stoichiometric values to set density sources for all species
  for (const auto& sp_name : this->parser->get_species()) {
    int pop_change = this->parser->pop_change(sp_name);
    if (pop_change != 0) {
      // Density sources
      Field3D density_source = pfactors.at(sp_name) * pop_change * reaction_rate;
      update_source<add<Field3D>>(state, sp_name, ReactionDiagnosticType::density_src,
                                  density_source);
    }
  }

  // Population change-driven sources for all species other than electrons
  init_channel_weights(state);
  momentum_exchange = 0.0;
  energy_exchange = 0.0;
  for (const auto& [sp_name, pop_change_s] : this->parser->get_mom_energy_pop_changes()) {
    // No momentum, energy source for electrons due to pop change
    if (sp_name.compare("e") == 0) {
      continue;
    }
    Field3D momentum_source = 0.0;
    Field3D energy_source = 0.0;
    if (pop_change_s < 0) {
      // For species with net loss, sources follows directly from pop change
      momentum_source = pop_change_s * reaction_rate
                        * get<BoutReal>(state["species"][sp_name]["AA"])
                        * get<Field3D>(state["species"][sp_name]["velocity"]);
      energy_source = pop_change_s * reaction_rate * (3. / 2)
                      * get<Field3D>(state["species"][sp_name]["temperature"]);
    } else if (pop_change_s > 0) {
      // Species with net gain receive a proportion of the momentum and energy lost by
      // consumed reactants. See init_channel_weights() for default splitting factors.
      momentum_exchange = energy_exchange = 0;
<<<<<<< HEAD
=======
      // Splitting factors - fraction of the total momentum/energy lost by consumed
      // species that will go to this product
>>>>>>> ef06c1ea
      for (auto& rsp_name : heavy_reactant_species) {
        // All consumed (net loss) reactants can contribute
        int pop_change_r = this->parser->pop_change_reactant(rsp_name);
        if (pop_change_r < 0) {
          momentum_source += -pop_change_r * pfactors.at(rsp_name)
                             * this->momentum_channels[rsp_name][sp_name] * reaction_rate
                             * get<BoutReal>(state["species"][rsp_name]["AA"])
                             * get<Field3D>(state["species"][rsp_name]["velocity"]);
          energy_source += -pop_change_r * pfactors.at(rsp_name)
                           * this->energy_channels[rsp_name][sp_name] * reaction_rate
                           * (3. / 2)
                           * get<Field3D>(state["species"][rsp_name]["temperature"]);
        }
      }
      momentum_exchange += momentum_source;
      energy_exchange += energy_source;
    } else {
      // No pop change
      continue;
    }

    // Update sources
    update_source<add<Field3D>>(state, sp_name, ReactionDiagnosticType::momentum_src,
                                momentum_source);
    update_source<add<Field3D>>(state, sp_name, ReactionDiagnosticType::energy_src,
                                energy_source);
  }
}

/**
 * @brief Reset the temporary values of the diagnostics stored in the state.
 *
 * @param state
 */
void Reaction::zero_diagnostics(Options& state) {
  if (this->diagnose) {
    for (auto& [key, diag] : diagnostics) {
      set<Field3D>(state[diag.name], 0.0);
    }
  }
}<|MERGE_RESOLUTION|>--- conflicted
+++ resolved
@@ -309,11 +309,6 @@
       // Species with net gain receive a proportion of the momentum and energy lost by
       // consumed reactants. See init_channel_weights() for default splitting factors.
       momentum_exchange = energy_exchange = 0;
-<<<<<<< HEAD
-=======
-      // Splitting factors - fraction of the total momentum/energy lost by consumed
-      // species that will go to this product
->>>>>>> ef06c1ea
       for (auto& rsp_name : heavy_reactant_species) {
         // All consumed (net loss) reactants can contribute
         int pop_change_r = this->parser->pop_change_reactant(rsp_name);
