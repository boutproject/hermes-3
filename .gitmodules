[submodule "googletest"]
	path = external/googletest
	url = https://github.com/google/googletest.git
[submodule "external/BOUT-dev"]
	path = external/BOUT-dev
	url = https://github.com/boutproject/BOUT-dev.git
<<<<<<< HEAD
	branch = fci-auto-with-debug
=======
	branch = next
[submodule "BOUT-spack"]
	path = external/BOUT-spack
	url = https://github.com/boutproject/BOUT-spack.git
>>>>>>> d4caa33b
<|MERGE_RESOLUTION|>--- conflicted
+++ resolved
@@ -4,11 +4,7 @@
 [submodule "external/BOUT-dev"]
 	path = external/BOUT-dev
 	url = https://github.com/boutproject/BOUT-dev.git
-<<<<<<< HEAD
 	branch = fci-auto-with-debug
-=======
-	branch = next
 [submodule "BOUT-spack"]
 	path = external/BOUT-spack
-	url = https://github.com/boutproject/BOUT-spack.git
->>>>>>> d4caa33b
+	url = https://github.com/boutproject/BOUT-spack.git